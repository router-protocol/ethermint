--- conflicted
+++ resolved
@@ -66,19 +66,11 @@
   rpc ChainConfig(QueryChainConfigRequest) returns (QueryChainConfigResponse) {
     option (google.api.http).get = "/ethermint/evm/v1alpha1/chain_config";
   }
-<<<<<<< HEAD
-=======
-
-  // StaticCall queries the static call value of x/evm module.
-  rpc StaticCall(QueryStaticCallRequest) returns (QueryStaticCallResponse) {
-    option (google.api.http).get = "/ethermint/evm/v1alpha1/static_call";
-  }
 
   // EthCall implements the `eth_call` rpc api
   rpc EthCall(EthCallRequest) returns (MsgEthereumTxResponse) {
     option (google.api.http).get = "/ethermint/evm/v1alpha1/eth_call";
   }
->>>>>>> 8d51a70d
 }
 
 // QueryAccountRequest is the request type for the Query/Account RPC method.
@@ -249,26 +241,10 @@
 message QueryChainConfigResponse {
   // ChainConfig define the evm chain configuration.
   ChainConfig config = 1 [(gogoproto.nullable) = false];
-<<<<<<< HEAD
-=======
-}
-
-// QueryStaticCallRequest defines static call request
-message QueryStaticCallRequest {
-  // address is the ethereum contract hex address to for static call.
-  string address = 1;
-  // static call input generated from abi
-  bytes input = 2;
-}
-
-// QueryStaticCallRequest defines static call response
-message QueryStaticCallResponse {
-  bytes data = 1;
 }
 
 // EthCallRequest defines EthCall request
 message EthCallRequest {
   // same json format as the json rpc api.
   bytes args = 1;
->>>>>>> 8d51a70d
 }