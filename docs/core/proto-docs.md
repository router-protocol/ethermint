<!-- This file is auto-generated. Please do not modify it yourself. -->
# Protobuf Documentation
<a name="top"></a>

## Table of Contents

- [ethermint/crypto/v1alpha1/ethsecp256k1/keys.proto](#ethermint/crypto/v1alpha1/ethsecp256k1/keys.proto)
    - [PrivKey](#ethermint.crypto.v1alpha1.ethsecp256k1.PrivKey)
    - [PubKey](#ethermint.crypto.v1alpha1.ethsecp256k1.PubKey)
  
- [ethermint/evm/v1alpha1/evm.proto](#ethermint/evm/v1alpha1/evm.proto)
    - [AccessTuple](#ethermint.evm.v1alpha1.AccessTuple)
    - [ChainConfig](#ethermint.evm.v1alpha1.ChainConfig)
    - [Log](#ethermint.evm.v1alpha1.Log)
    - [Params](#ethermint.evm.v1alpha1.Params)
    - [State](#ethermint.evm.v1alpha1.State)
    - [TransactionLogs](#ethermint.evm.v1alpha1.TransactionLogs)
    - [TxResult](#ethermint.evm.v1alpha1.TxResult)
  
- [ethermint/evm/v1alpha1/genesis.proto](#ethermint/evm/v1alpha1/genesis.proto)
    - [GenesisAccount](#ethermint.evm.v1alpha1.GenesisAccount)
    - [GenesisState](#ethermint.evm.v1alpha1.GenesisState)
  
- [ethermint/evm/v1alpha1/tx.proto](#ethermint/evm/v1alpha1/tx.proto)
    - [AccessListTx](#ethermint.evm.v1alpha1.AccessListTx)
    - [ExtensionOptionsEthereumTx](#ethermint.evm.v1alpha1.ExtensionOptionsEthereumTx)
    - [ExtensionOptionsWeb3Tx](#ethermint.evm.v1alpha1.ExtensionOptionsWeb3Tx)
    - [LegacyTx](#ethermint.evm.v1alpha1.LegacyTx)
    - [MsgEthereumTx](#ethermint.evm.v1alpha1.MsgEthereumTx)
    - [MsgEthereumTxResponse](#ethermint.evm.v1alpha1.MsgEthereumTxResponse)
  
    - [Msg](#ethermint.evm.v1alpha1.Msg)
  
- [ethermint/evm/v1alpha1/query.proto](#ethermint/evm/v1alpha1/query.proto)
    - [EthCallRequest](#ethermint.evm.v1alpha1.EthCallRequest)
    - [QueryAccountRequest](#ethermint.evm.v1alpha1.QueryAccountRequest)
    - [QueryAccountResponse](#ethermint.evm.v1alpha1.QueryAccountResponse)
    - [QueryBalanceRequest](#ethermint.evm.v1alpha1.QueryBalanceRequest)
    - [QueryBalanceResponse](#ethermint.evm.v1alpha1.QueryBalanceResponse)
    - [QueryBlockBloomRequest](#ethermint.evm.v1alpha1.QueryBlockBloomRequest)
    - [QueryBlockBloomResponse](#ethermint.evm.v1alpha1.QueryBlockBloomResponse)
    - [QueryBlockLogsRequest](#ethermint.evm.v1alpha1.QueryBlockLogsRequest)
    - [QueryBlockLogsResponse](#ethermint.evm.v1alpha1.QueryBlockLogsResponse)
    - [QueryChainConfigRequest](#ethermint.evm.v1alpha1.QueryChainConfigRequest)
    - [QueryChainConfigResponse](#ethermint.evm.v1alpha1.QueryChainConfigResponse)
    - [QueryCodeRequest](#ethermint.evm.v1alpha1.QueryCodeRequest)
    - [QueryCodeResponse](#ethermint.evm.v1alpha1.QueryCodeResponse)
    - [QueryCosmosAccountRequest](#ethermint.evm.v1alpha1.QueryCosmosAccountRequest)
    - [QueryCosmosAccountResponse](#ethermint.evm.v1alpha1.QueryCosmosAccountResponse)
    - [QueryParamsRequest](#ethermint.evm.v1alpha1.QueryParamsRequest)
    - [QueryParamsResponse](#ethermint.evm.v1alpha1.QueryParamsResponse)
    - [QueryStorageRequest](#ethermint.evm.v1alpha1.QueryStorageRequest)
    - [QueryStorageResponse](#ethermint.evm.v1alpha1.QueryStorageResponse)
    - [QueryTxLogsRequest](#ethermint.evm.v1alpha1.QueryTxLogsRequest)
    - [QueryTxLogsResponse](#ethermint.evm.v1alpha1.QueryTxLogsResponse)
    - [QueryValidatorAccountRequest](#ethermint.evm.v1alpha1.QueryValidatorAccountRequest)
    - [QueryValidatorAccountResponse](#ethermint.evm.v1alpha1.QueryValidatorAccountResponse)
  
    - [Query](#ethermint.evm.v1alpha1.Query)
  
<<<<<<< HEAD
- [ethermint/evm/v1alpha1/tx.proto](#ethermint/evm/v1alpha1/tx.proto)
    - [AccessListTx](#ethermint.evm.v1alpha1.AccessListTx)
    - [DynamicFeeTx](#ethermint.evm.v1alpha1.DynamicFeeTx)
    - [ExtensionOptionsEthereumTx](#ethermint.evm.v1alpha1.ExtensionOptionsEthereumTx)
    - [ExtensionOptionsWeb3Tx](#ethermint.evm.v1alpha1.ExtensionOptionsWeb3Tx)
    - [LegacyTx](#ethermint.evm.v1alpha1.LegacyTx)
    - [MsgEthereumTx](#ethermint.evm.v1alpha1.MsgEthereumTx)
    - [MsgEthereumTxResponse](#ethermint.evm.v1alpha1.MsgEthereumTxResponse)
  
    - [Msg](#ethermint.evm.v1alpha1.Msg)
  
=======
>>>>>>> 8d51a70d
- [ethermint/types/v1alpha1/account.proto](#ethermint/types/v1alpha1/account.proto)
    - [EthAccount](#ethermint.types.v1alpha1.EthAccount)
  
- [Scalar Value Types](#scalar-value-types)



<a name="ethermint/crypto/v1alpha1/ethsecp256k1/keys.proto"></a>
<p align="right"><a href="#top">Top</a></p>

## ethermint/crypto/v1alpha1/ethsecp256k1/keys.proto



<a name="ethermint.crypto.v1alpha1.ethsecp256k1.PrivKey"></a>

### PrivKey
PrivKey defines a type alias for an ecdsa.PrivateKey that implements
Tendermint's PrivateKey interface.


| Field | Type | Label | Description |
| ----- | ---- | ----- | ----------- |
| `key` | [bytes](#bytes) |  |  |






<a name="ethermint.crypto.v1alpha1.ethsecp256k1.PubKey"></a>

### PubKey
PubKey defines a type alias for an ecdsa.PublicKey that implements
Tendermint's PubKey interface. It represents the 33-byte compressed public
key format.


| Field | Type | Label | Description |
| ----- | ---- | ----- | ----------- |
| `key` | [bytes](#bytes) |  |  |





 <!-- end messages -->

 <!-- end enums -->

 <!-- end HasExtensions -->

 <!-- end services -->



<a name="ethermint/evm/v1alpha1/evm.proto"></a>
<p align="right"><a href="#top">Top</a></p>

## ethermint/evm/v1alpha1/evm.proto



<a name="ethermint.evm.v1alpha1.AccessTuple"></a>

### AccessTuple
AccessTuple is the element type of an access list.


| Field | Type | Label | Description |
| ----- | ---- | ----- | ----------- |
| `address` | [string](#string) |  | hex formatted ethereum address |
| `storage_keys` | [string](#string) | repeated | hex formatted hashes of the storage keys |






<a name="ethermint.evm.v1alpha1.ChainConfig"></a>

### ChainConfig
ChainConfig defines the Ethereum ChainConfig parameters using sdk.Int values
instead of big.Int.

NOTE 1: Since empty/uninitialized Ints (i.e with a nil big.Int value) are
parsed to zero, we need to manually specify that negative Int values will be
considered as nil. See getBlockValue for reference.

NOTE 2: This type is not a configurable Param since the SDK does not allow
for validation against a previous stored parameter values or the current
block height (retrieved from context). If you want to update the config
values, use an software upgrade procedure.


| Field | Type | Label | Description |
| ----- | ---- | ----- | ----------- |
| `homestead_block` | [string](#string) |  | Homestead switch block (< 0 no fork, 0 = already homestead) |
| `dao_fork_block` | [string](#string) |  | TheDAO hard-fork switch block (< 0 no fork) |
| `dao_fork_support` | [bool](#bool) |  | Whether the nodes supports or opposes the DAO hard-fork |
| `eip150_block` | [string](#string) |  | EIP150 implements the Gas price changes (https://github.com/ethereum/EIPs/issues/150) EIP150 HF block (< 0 no fork) |
| `eip150_hash` | [string](#string) |  | EIP150 HF hash (needed for header only clients as only gas pricing changed) |
| `eip155_block` | [string](#string) |  | EIP155Block HF block |
| `eip158_block` | [string](#string) |  | EIP158 HF block |
| `byzantium_block` | [string](#string) |  | Byzantium switch block (< 0 no fork, 0 = already on byzantium) |
| `constantinople_block` | [string](#string) |  | Constantinople switch block (< 0 no fork, 0 = already activated) |
| `petersburg_block` | [string](#string) |  | Petersburg switch block (< 0 same as Constantinople) |
| `istanbul_block` | [string](#string) |  | Istanbul switch block (< 0 no fork, 0 = already on istanbul) |
| `muir_glacier_block` | [string](#string) |  | Eip-2384 (bomb delay) switch block (< 0 no fork, 0 = already activated) |
| `berlin_block` | [string](#string) |  | Berlin switch block (< 0 = no fork, 0 = already on berlin) |
| `london_block` | [string](#string) |  | London switch block (< 0 = no fork, 0 = already on berlin) |
| `ewasm_block` | [string](#string) |  | EWASM switch block (< 0 no fork, 0 = already activated) |
| `catalyst_block` | [string](#string) |  | Catalyst switch block (< 0 = no fork, 0 = already on catalyst) |






<a name="ethermint.evm.v1alpha1.Log"></a>

### Log
Log represents an protobuf compatible Ethereum Log that defines a contract
log event. These events are generated by the LOG opcode and stored/indexed by
the node.


| Field | Type | Label | Description |
| ----- | ---- | ----- | ----------- |
| `address` | [string](#string) |  | address of the contract that generated the event |
| `topics` | [string](#string) | repeated | list of topics provided by the contract. |
| `data` | [bytes](#bytes) |  | supplied by the contract, usually ABI-encoded |
| `block_number` | [uint64](#uint64) |  | block in which the transaction was included |
| `tx_hash` | [string](#string) |  | hash of the transaction |
| `tx_index` | [uint64](#uint64) |  | index of the transaction in the block |
| `block_hash` | [string](#string) |  | hash of the block in which the transaction was included |
| `index` | [uint64](#uint64) |  | index of the log in the block |
| `removed` | [bool](#bool) |  | The Removed field is true if this log was reverted due to a chain reorganisation. You must pay attention to this field if you receive logs through a filter query. |






<a name="ethermint.evm.v1alpha1.Params"></a>

### Params
Params defines the EVM module parameters


| Field | Type | Label | Description |
| ----- | ---- | ----- | ----------- |
| `evm_denom` | [string](#string) |  | evm_denom represents the token denomination used to run the EVM state transitions. |
| `enable_create` | [bool](#bool) |  | enable_create toggles state transitions that use the vm.Create function |
| `enable_call` | [bool](#bool) |  | enable_call toggles state transitions that use the vm.Call function |
| `extra_eips` | [int64](#int64) | repeated | extra_eips defines the additional EIPs for the vm.Config |






<a name="ethermint.evm.v1alpha1.State"></a>

### State
State represents a single Storage key value pair item.


| Field | Type | Label | Description |
| ----- | ---- | ----- | ----------- |
| `key` | [string](#string) |  |  |
| `value` | [string](#string) |  |  |






<a name="ethermint.evm.v1alpha1.TransactionLogs"></a>

### TransactionLogs
TransactionLogs define the logs generated from a transaction execution
with a given hash. It it used for import/export data as transactions are not
persisted on blockchain state after an upgrade.


| Field | Type | Label | Description |
| ----- | ---- | ----- | ----------- |
| `hash` | [string](#string) |  |  |
| `logs` | [Log](#ethermint.evm.v1alpha1.Log) | repeated |  |






<a name="ethermint.evm.v1alpha1.TxResult"></a>

### TxResult
TxResult stores results of Tx execution.


| Field | Type | Label | Description |
| ----- | ---- | ----- | ----------- |
| `contract_address` | [string](#string) |  | contract_address contains the ethereum address of the created contract (if any). If the state transition is an evm.Call, the contract address will be empty. |
| `bloom` | [bytes](#bytes) |  | bloom represents the bloom filter bytes |
| `tx_logs` | [TransactionLogs](#ethermint.evm.v1alpha1.TransactionLogs) |  | tx_logs contains the transaction hash and the proto-compatible ethereum logs. |
| `ret` | [bytes](#bytes) |  | ret defines the bytes from the execution. |
| `reverted` | [bool](#bool) |  | reverted flag is set to true when the call has been reverted |
| `gas_used` | [uint64](#uint64) |  | gas_used notes the amount of gas consumed while execution |





 <!-- end messages -->

 <!-- end enums -->

 <!-- end HasExtensions -->

 <!-- end services -->



<a name="ethermint/evm/v1alpha1/genesis.proto"></a>
<p align="right"><a href="#top">Top</a></p>

## ethermint/evm/v1alpha1/genesis.proto



<a name="ethermint.evm.v1alpha1.GenesisAccount"></a>

### GenesisAccount
GenesisAccount defines an account to be initialized in the genesis state.
Its main difference between with Geth's GenesisAccount is that it uses a
custom storage type and that it doesn't contain the private key field.


| Field | Type | Label | Description |
| ----- | ---- | ----- | ----------- |
| `address` | [string](#string) |  | address defines an ethereum hex formated address of an account |
| `code` | [string](#string) |  | code defines the hex bytes of the account code. |
| `storage` | [State](#ethermint.evm.v1alpha1.State) | repeated | storage defines the set of state key values for the account. |






<a name="ethermint.evm.v1alpha1.GenesisState"></a>

### GenesisState
GenesisState defines the evm module's genesis state.


| Field | Type | Label | Description |
| ----- | ---- | ----- | ----------- |
| `accounts` | [GenesisAccount](#ethermint.evm.v1alpha1.GenesisAccount) | repeated | accounts is an array containing the ethereum genesis accounts. |
| `chain_config` | [ChainConfig](#ethermint.evm.v1alpha1.ChainConfig) |  | chain_config defines the Ethereum chain configuration. |
| `params` | [Params](#ethermint.evm.v1alpha1.Params) |  | params defines all the paramaters of the module. |
| `txs_logs` | [TransactionLogs](#ethermint.evm.v1alpha1.TransactionLogs) | repeated |  |





 <!-- end messages -->

 <!-- end enums -->

 <!-- end HasExtensions -->

 <!-- end services -->



<a name="ethermint/evm/v1alpha1/tx.proto"></a>
<p align="right"><a href="#top">Top</a></p>

## ethermint/evm/v1alpha1/tx.proto



<a name="ethermint.evm.v1alpha1.AccessListTx"></a>

### AccessListTx
AccessListTx is the data of EIP-2930 access list transactions.


| Field | Type | Label | Description |
| ----- | ---- | ----- | ----------- |
| `chain_id` | [string](#string) |  | destination EVM chain ID |
| `nonce` | [uint64](#uint64) |  | nonce corresponds to the account nonce (transaction sequence). |
| `gas_price` | [string](#string) |  | gas price defines the value for each gas unit |
| `gas` | [uint64](#uint64) |  | gas defines the gas limit defined for the transaction. |
| `to` | [string](#string) |  | hex formatted address of the recipient |
| `value` | [string](#string) |  | value defines the unsigned integer value of the transaction amount. |
| `data` | [bytes](#bytes) |  | input defines the data payload bytes of the transaction. |
| `accesses` | [AccessTuple](#ethermint.evm.v1alpha1.AccessTuple) | repeated |  |
| `v` | [bytes](#bytes) |  | v defines the signature value |
| `r` | [bytes](#bytes) |  | r defines the signature value |
| `s` | [bytes](#bytes) |  | s define the signature value |






<a name="ethermint.evm.v1alpha1.ExtensionOptionsEthereumTx"></a>

### ExtensionOptionsEthereumTx







<a name="ethermint.evm.v1alpha1.ExtensionOptionsWeb3Tx"></a>

### ExtensionOptionsWeb3Tx







<a name="ethermint.evm.v1alpha1.LegacyTx"></a>

### LegacyTx
LegacyTx is the transaction data of regular Ethereum transactions.


| Field | Type | Label | Description |
| ----- | ---- | ----- | ----------- |
| `nonce` | [uint64](#uint64) |  | nonce corresponds to the account nonce (transaction sequence). |
| `gas_price` | [string](#string) |  | gas price defines the value for each gas unit |
| `gas` | [uint64](#uint64) |  | gas defines the gas limit defined for the transaction. |
| `to` | [string](#string) |  | hex formatted address of the recipient |
| `value` | [string](#string) |  | value defines the unsigned integer value of the transaction amount. |
| `data` | [bytes](#bytes) |  | input defines the data payload bytes of the transaction. |
| `v` | [bytes](#bytes) |  | v defines the signature value |
| `r` | [bytes](#bytes) |  | r defines the signature value |
| `s` | [bytes](#bytes) |  | s define the signature value |






<a name="ethermint.evm.v1alpha1.MsgEthereumTx"></a>

### MsgEthereumTx
MsgEthereumTx encapsulates an Ethereum transaction as an SDK message.


| Field | Type | Label | Description |
| ----- | ---- | ----- | ----------- |
| `data` | [google.protobuf.Any](#google.protobuf.Any) |  | inner transaction data

caches |
| `size` | [double](#double) |  | encoded storage size of the transaction |
| `hash` | [string](#string) |  | transaction hash in hex format |
| `from` | [string](#string) |  | ethereum signer address in hex format. This address value is checked against the address derived from the signature (V, R, S) using the secp256k1 elliptic curve |






<a name="ethermint.evm.v1alpha1.MsgEthereumTxResponse"></a>

### MsgEthereumTxResponse
MsgEthereumTxResponse defines the Msg/EthereumTx response type.


| Field | Type | Label | Description |
| ----- | ---- | ----- | ----------- |
| `hash` | [string](#string) |  | ethereum transaction hash in hex format. This hash differs from the Tendermint sha256 hash of the transaction bytes. See https://github.com/tendermint/tendermint/issues/6539 for reference |
| `logs` | [Log](#ethermint.evm.v1alpha1.Log) | repeated | logs contains the transaction hash and the proto-compatible ethereum logs. |
| `ret` | [bytes](#bytes) |  | returned data from evm function (result or data supplied with revert opcode) |
| `reverted` | [bool](#bool) |  | reverted flag is set to true when the call has been reverted |
| `gas_used` | [uint64](#uint64) |  | gas consumed by the transaction |





 <!-- end messages -->

 <!-- end enums -->

 <!-- end HasExtensions -->


<a name="ethermint.evm.v1alpha1.Msg"></a>

### Msg
Msg defines the evm Msg service.

| Method Name | Request Type | Response Type | Description | HTTP Verb | Endpoint |
| ----------- | ------------ | ------------- | ------------| ------- | -------- |
| `EthereumTx` | [MsgEthereumTx](#ethermint.evm.v1alpha1.MsgEthereumTx) | [MsgEthereumTxResponse](#ethermint.evm.v1alpha1.MsgEthereumTxResponse) | EthereumTx defines a method submitting Ethereum transactions. | |

 <!-- end services -->



<a name="ethermint/evm/v1alpha1/query.proto"></a>
<p align="right"><a href="#top">Top</a></p>

## ethermint/evm/v1alpha1/query.proto



<a name="ethermint.evm.v1alpha1.EthCallRequest"></a>

### EthCallRequest
EthCallRequest defines EthCall request


| Field | Type | Label | Description |
| ----- | ---- | ----- | ----------- |
| `args` | [bytes](#bytes) |  | same json format as the json rpc api. |






<a name="ethermint.evm.v1alpha1.QueryAccountRequest"></a>

### QueryAccountRequest
QueryAccountRequest is the request type for the Query/Account RPC method.


| Field | Type | Label | Description |
| ----- | ---- | ----- | ----------- |
| `address` | [string](#string) |  | address is the ethereum hex address to query the account for. |






<a name="ethermint.evm.v1alpha1.QueryAccountResponse"></a>

### QueryAccountResponse
QueryAccountResponse is the response type for the Query/Account RPC method.


| Field | Type | Label | Description |
| ----- | ---- | ----- | ----------- |
| `balance` | [string](#string) |  | balance is the balance of the EVM denomination. |
| `code_hash` | [string](#string) |  | code hash is the hex-formatted code bytes from the EOA. |
| `nonce` | [uint64](#uint64) |  | nonce is the account's sequence number. |






<a name="ethermint.evm.v1alpha1.QueryBalanceRequest"></a>

### QueryBalanceRequest
QueryBalanceRequest is the request type for the Query/Balance RPC method.


| Field | Type | Label | Description |
| ----- | ---- | ----- | ----------- |
| `address` | [string](#string) |  | address is the ethereum hex address to query the balance for. |






<a name="ethermint.evm.v1alpha1.QueryBalanceResponse"></a>

### QueryBalanceResponse
QueryBalanceResponse is the response type for the Query/Balance RPC method.


| Field | Type | Label | Description |
| ----- | ---- | ----- | ----------- |
| `balance` | [string](#string) |  | balance is the balance of the EVM denomination. |






<a name="ethermint.evm.v1alpha1.QueryBlockBloomRequest"></a>

### QueryBlockBloomRequest
QueryBlockBloomRequest is the request type for the Query/BlockBloom RPC
method.






<a name="ethermint.evm.v1alpha1.QueryBlockBloomResponse"></a>

### QueryBlockBloomResponse
QueryBlockBloomResponse is the response type for the Query/BlockBloom RPC
method.


| Field | Type | Label | Description |
| ----- | ---- | ----- | ----------- |
| `bloom` | [bytes](#bytes) |  | bloom represents bloom filter for the given block hash. |






<a name="ethermint.evm.v1alpha1.QueryBlockLogsRequest"></a>

### QueryBlockLogsRequest
QueryBlockLogsRequest is the request type for the Query/BlockLogs RPC method.


| Field | Type | Label | Description |
| ----- | ---- | ----- | ----------- |
| `hash` | [string](#string) |  | hash is the block hash to query the logs for. |
| `pagination` | [cosmos.base.query.v1beta1.PageRequest](#cosmos.base.query.v1beta1.PageRequest) |  | pagination defines an optional pagination for the request. |






<a name="ethermint.evm.v1alpha1.QueryBlockLogsResponse"></a>

### QueryBlockLogsResponse
QueryTxLogs is the response type for the Query/BlockLogs RPC method.


| Field | Type | Label | Description |
| ----- | ---- | ----- | ----------- |
| `tx_logs` | [TransactionLogs](#ethermint.evm.v1alpha1.TransactionLogs) | repeated | logs represents the ethereum logs generated at the given block hash. |
| `pagination` | [cosmos.base.query.v1beta1.PageResponse](#cosmos.base.query.v1beta1.PageResponse) |  | pagination defines the pagination in the response. |






<a name="ethermint.evm.v1alpha1.QueryChainConfigRequest"></a>

### QueryChainConfigRequest
QueryChainConfigRequest defines the request type for querying x/evm chain configuration.






<a name="ethermint.evm.v1alpha1.QueryChainConfigResponse"></a>

### QueryChainConfigResponse
QueryChainConfigResponse defines the response type for querying x/evm chain configuration.


| Field | Type | Label | Description |
| ----- | ---- | ----- | ----------- |
| `config` | [ChainConfig](#ethermint.evm.v1alpha1.ChainConfig) |  | ChainConfig define the evm chain configuration. |






<a name="ethermint.evm.v1alpha1.QueryCodeRequest"></a>

### QueryCodeRequest
QueryCodeRequest is the request type for the Query/Code RPC method.


| Field | Type | Label | Description |
| ----- | ---- | ----- | ----------- |
| `address` | [string](#string) |  | address is the ethereum hex address to query the code for. |






<a name="ethermint.evm.v1alpha1.QueryCodeResponse"></a>

### QueryCodeResponse
QueryCodeResponse is the response type for the Query/Code RPC
method.


| Field | Type | Label | Description |
| ----- | ---- | ----- | ----------- |
| `code` | [bytes](#bytes) |  | code represents the code bytes from an ethereum address. |






<a name="ethermint.evm.v1alpha1.QueryCosmosAccountRequest"></a>

### QueryCosmosAccountRequest
QueryCosmosAccountRequest is the request type for the Query/CosmosAccount RPC method.


| Field | Type | Label | Description |
| ----- | ---- | ----- | ----------- |
| `address` | [string](#string) |  | address is the ethereum hex address to query the account for. |






<a name="ethermint.evm.v1alpha1.QueryCosmosAccountResponse"></a>

### QueryCosmosAccountResponse
QueryCosmosAccountResponse is the response type for the Query/CosmosAccount RPC method.


| Field | Type | Label | Description |
| ----- | ---- | ----- | ----------- |
| `cosmos_address` | [string](#string) |  | cosmos_address is the cosmos address of the account. |
| `sequence` | [uint64](#uint64) |  | sequence is the account's sequence number. |
| `account_number` | [uint64](#uint64) |  | account_number is the account numbert |






<a name="ethermint.evm.v1alpha1.QueryParamsRequest"></a>

### QueryParamsRequest
QueryParamsRequest defines the request type for querying x/evm parameters.






<a name="ethermint.evm.v1alpha1.QueryParamsResponse"></a>

### QueryParamsResponse
QueryParamsResponse defines the response type for querying x/evm parameters.


| Field | Type | Label | Description |
| ----- | ---- | ----- | ----------- |
| `params` | [Params](#ethermint.evm.v1alpha1.Params) |  | params define the evm module parameters. |






<a name="ethermint.evm.v1alpha1.QueryStorageRequest"></a>

### QueryStorageRequest
QueryStorageRequest is the request type for the Query/Storage RPC method.


| Field | Type | Label | Description |
| ----- | ---- | ----- | ----------- |
| `address` | [string](#string) |  | address is the ethereum hex address to query the storage state for. |
| `key` | [string](#string) |  | key defines the key of the storage state |






<a name="ethermint.evm.v1alpha1.QueryStorageResponse"></a>

### QueryStorageResponse
QueryStorageResponse is the response type for the Query/Storage RPC
method.


| Field | Type | Label | Description |
| ----- | ---- | ----- | ----------- |
| `value` | [string](#string) |  | key defines the storage state value hash associated with the given key. |






<a name="ethermint.evm.v1alpha1.QueryTxLogsRequest"></a>

### QueryTxLogsRequest
QueryTxLogsRequest is the request type for the Query/TxLogs RPC method.


| Field | Type | Label | Description |
| ----- | ---- | ----- | ----------- |
| `hash` | [string](#string) |  | hash is the ethereum transaction hex hash to query the logs for. |






<a name="ethermint.evm.v1alpha1.QueryTxLogsResponse"></a>

### QueryTxLogsResponse
QueryTxLogs is the response type for the Query/TxLogs RPC method.


| Field | Type | Label | Description |
| ----- | ---- | ----- | ----------- |
| `logs` | [Log](#ethermint.evm.v1alpha1.Log) | repeated | logs represents the ethereum logs generated from the given transaction. |






<a name="ethermint.evm.v1alpha1.QueryValidatorAccountRequest"></a>

### QueryValidatorAccountRequest
QueryValidatorAccountRequest is the request type for the Query/ValidatorAccount RPC method.


| Field | Type | Label | Description |
| ----- | ---- | ----- | ----------- |
| `cons_address` | [string](#string) |  | cons_address is the validator cons address to query the account for. |






<a name="ethermint.evm.v1alpha1.QueryValidatorAccountResponse"></a>

### QueryValidatorAccountResponse
QueryValidatorAccountResponse is the response type for the Query/ValidatorAccount RPC method.


| Field | Type | Label | Description |
| ----- | ---- | ----- | ----------- |
| `account_address` | [string](#string) |  | account_address is the cosmos address of the account in bech32 format. |
| `sequence` | [uint64](#uint64) |  | sequence is the account's sequence number. |
| `account_number` | [uint64](#uint64) |  | account_number is the account number |





 <!-- end messages -->

 <!-- end enums -->

 <!-- end HasExtensions -->


<a name="ethermint.evm.v1alpha1.Query"></a>

### Query
Query defines the gRPC querier service.

| Method Name | Request Type | Response Type | Description | HTTP Verb | Endpoint |
| ----------- | ------------ | ------------- | ------------| ------- | -------- |
| `Account` | [QueryAccountRequest](#ethermint.evm.v1alpha1.QueryAccountRequest) | [QueryAccountResponse](#ethermint.evm.v1alpha1.QueryAccountResponse) | Account queries an Ethereum account. | GET|/ethermint/evm/v1alpha1/account/{address}|
| `CosmosAccount` | [QueryCosmosAccountRequest](#ethermint.evm.v1alpha1.QueryCosmosAccountRequest) | [QueryCosmosAccountResponse](#ethermint.evm.v1alpha1.QueryCosmosAccountResponse) | CosmosAccount queries an Ethereum account's Cosmos Address. | GET|/ethermint/evm/v1alpha1/cosmos_account/{address}|
| `ValidatorAccount` | [QueryValidatorAccountRequest](#ethermint.evm.v1alpha1.QueryValidatorAccountRequest) | [QueryValidatorAccountResponse](#ethermint.evm.v1alpha1.QueryValidatorAccountResponse) | ValidatorAccount queries an Ethereum account's from a validator consensus Address. | GET|/ethermint/evm/v1alpha1/validator_account/{cons_address}|
| `Balance` | [QueryBalanceRequest](#ethermint.evm.v1alpha1.QueryBalanceRequest) | [QueryBalanceResponse](#ethermint.evm.v1alpha1.QueryBalanceResponse) | Balance queries the balance of a the EVM denomination for a single EthAccount. | GET|/ethermint/evm/v1alpha1/balances/{address}|
| `Storage` | [QueryStorageRequest](#ethermint.evm.v1alpha1.QueryStorageRequest) | [QueryStorageResponse](#ethermint.evm.v1alpha1.QueryStorageResponse) | Storage queries the balance of all coins for a single account. | GET|/ethermint/evm/v1alpha1/storage/{address}/{key}|
| `Code` | [QueryCodeRequest](#ethermint.evm.v1alpha1.QueryCodeRequest) | [QueryCodeResponse](#ethermint.evm.v1alpha1.QueryCodeResponse) | Code queries the balance of all coins for a single account. | GET|/ethermint/evm/v1alpha1/codes/{address}|
| `TxLogs` | [QueryTxLogsRequest](#ethermint.evm.v1alpha1.QueryTxLogsRequest) | [QueryTxLogsResponse](#ethermint.evm.v1alpha1.QueryTxLogsResponse) | TxLogs queries ethereum logs from a transaction. | GET|/ethermint/evm/v1alpha1/tx_logs/{hash}|
| `BlockLogs` | [QueryBlockLogsRequest](#ethermint.evm.v1alpha1.QueryBlockLogsRequest) | [QueryBlockLogsResponse](#ethermint.evm.v1alpha1.QueryBlockLogsResponse) | BlockLogs queries all the ethereum logs for a given block hash. | GET|/ethermint/evm/v1alpha1/block_logs/{hash}|
| `BlockBloom` | [QueryBlockBloomRequest](#ethermint.evm.v1alpha1.QueryBlockBloomRequest) | [QueryBlockBloomResponse](#ethermint.evm.v1alpha1.QueryBlockBloomResponse) | BlockBloom queries the block bloom filter bytes at a given height. | GET|/ethermint/evm/v1alpha1/block_bloom|
| `Params` | [QueryParamsRequest](#ethermint.evm.v1alpha1.QueryParamsRequest) | [QueryParamsResponse](#ethermint.evm.v1alpha1.QueryParamsResponse) | Params queries the parameters of x/evm module. | GET|/ethermint/evm/v1alpha1/params|
| `ChainConfig` | [QueryChainConfigRequest](#ethermint.evm.v1alpha1.QueryChainConfigRequest) | [QueryChainConfigResponse](#ethermint.evm.v1alpha1.QueryChainConfigResponse) | ChainConfig queries the chain configuration values of EVM. | GET|/ethermint/evm/v1alpha1/chain_config|
<<<<<<< HEAD

 <!-- end services -->



<a name="ethermint/evm/v1alpha1/tx.proto"></a>
<p align="right"><a href="#top">Top</a></p>

## ethermint/evm/v1alpha1/tx.proto



<a name="ethermint.evm.v1alpha1.AccessListTx"></a>

### AccessListTx
AccessListTx is the data of EIP-2930 access list transactions.


| Field | Type | Label | Description |
| ----- | ---- | ----- | ----------- |
| `chain_id` | [string](#string) |  | destination EVM chain ID |
| `nonce` | [uint64](#uint64) |  | nonce corresponds to the account nonce (transaction sequence). |
| `gas_price` | [string](#string) |  | gas price defines the value for each gas unit |
| `gas` | [uint64](#uint64) |  | gas defines the gas limit defined for the transaction. |
| `to` | [string](#string) |  | hex formatted address of the recipient |
| `value` | [string](#string) |  | value defines the unsigned integer value of the transaction amount. |
| `data` | [bytes](#bytes) |  | input defines the data payload bytes of the transaction. |
| `accesses` | [AccessTuple](#ethermint.evm.v1alpha1.AccessTuple) | repeated |  |
| `v` | [bytes](#bytes) |  | v defines the signature value |
| `r` | [bytes](#bytes) |  | r defines the signature value |
| `s` | [bytes](#bytes) |  | s define the signature value |






<a name="ethermint.evm.v1alpha1.DynamicFeeTx"></a>

### DynamicFeeTx
DynamicFeeTx is the data of EIP-1559 dinamic fee transactions.


| Field | Type | Label | Description |
| ----- | ---- | ----- | ----------- |
| `chain_id` | [string](#string) |  | destination EVM chain ID |
| `nonce` | [uint64](#uint64) |  | nonce corresponds to the account nonce (transaction sequence). |
| `gas_tip_cap` | [string](#string) |  | gas tip cap defines the max value for the gas tip |
| `gas_fee_cap` | [string](#string) |  | gas fee cap defines the max value for the gas fee |
| `gas` | [uint64](#uint64) |  | gas defines the gas limit defined for the transaction. |
| `to` | [string](#string) |  | hex formatted address of the recipient |
| `value` | [string](#string) |  | value defines the the transaction amount. |
| `data` | [bytes](#bytes) |  | input defines the data payload bytes of the transaction. |
| `accesses` | [AccessTuple](#ethermint.evm.v1alpha1.AccessTuple) | repeated |  |
| `v` | [bytes](#bytes) |  | v defines the signature value |
| `r` | [bytes](#bytes) |  | r defines the signature value |
| `s` | [bytes](#bytes) |  | s define the signature value |






<a name="ethermint.evm.v1alpha1.ExtensionOptionsEthereumTx"></a>

### ExtensionOptionsEthereumTx







<a name="ethermint.evm.v1alpha1.ExtensionOptionsWeb3Tx"></a>

### ExtensionOptionsWeb3Tx







<a name="ethermint.evm.v1alpha1.LegacyTx"></a>

### LegacyTx
LegacyTx is the transaction data of regular Ethereum transactions.


| Field | Type | Label | Description |
| ----- | ---- | ----- | ----------- |
| `nonce` | [uint64](#uint64) |  | nonce corresponds to the account nonce (transaction sequence). |
| `gas_price` | [string](#string) |  | gas price defines the value for each gas unit |
| `gas` | [uint64](#uint64) |  | gas defines the gas limit defined for the transaction. |
| `to` | [string](#string) |  | hex formatted address of the recipient |
| `value` | [string](#string) |  | value defines the unsigned integer value of the transaction amount. |
| `data` | [bytes](#bytes) |  | input defines the data payload bytes of the transaction. |
| `v` | [bytes](#bytes) |  | v defines the signature value |
| `r` | [bytes](#bytes) |  | r defines the signature value |
| `s` | [bytes](#bytes) |  | s define the signature value |






<a name="ethermint.evm.v1alpha1.MsgEthereumTx"></a>

### MsgEthereumTx
MsgEthereumTx encapsulates an Ethereum transaction as an SDK message.


| Field | Type | Label | Description |
| ----- | ---- | ----- | ----------- |
| `data` | [google.protobuf.Any](#google.protobuf.Any) |  | inner transaction data

caches |
| `size` | [double](#double) |  | encoded storage size of the transaction |
| `hash` | [string](#string) |  | transaction hash in hex format |
| `from` | [string](#string) |  | ethereum signer address in hex format. This address value is checked against the address derived from the signature (V, R, S) using the secp256k1 elliptic curve |






<a name="ethermint.evm.v1alpha1.MsgEthereumTxResponse"></a>

### MsgEthereumTxResponse
MsgEthereumTxResponse defines the Msg/EthereumTx response type.


| Field | Type | Label | Description |
| ----- | ---- | ----- | ----------- |
| `hash` | [string](#string) |  | ethereum transaction hash in hex format. This hash differs from the Tendermint sha256 hash of the transaction bytes. See https://github.com/tendermint/tendermint/issues/6539 for reference |
| `logs` | [Log](#ethermint.evm.v1alpha1.Log) | repeated | logs contains the transaction hash and the proto-compatible ethereum logs. |
| `ret` | [bytes](#bytes) |  | returned data from evm function (result or data supplied with revert opcode) |
| `reverted` | [bool](#bool) |  | reverted flag is set to true when the call has been reverted |
| `gas_used` | [uint64](#uint64) |  | gas consumed by the transaction |





 <!-- end messages -->

 <!-- end enums -->

 <!-- end HasExtensions -->


<a name="ethermint.evm.v1alpha1.Msg"></a>

### Msg
Msg defines the evm Msg service.

| Method Name | Request Type | Response Type | Description | HTTP Verb | Endpoint |
| ----------- | ------------ | ------------- | ------------| ------- | -------- |
| `EthereumTx` | [MsgEthereumTx](#ethermint.evm.v1alpha1.MsgEthereumTx) | [MsgEthereumTxResponse](#ethermint.evm.v1alpha1.MsgEthereumTxResponse) | EthereumTx defines a method submitting Ethereum transactions. | |
=======
| `StaticCall` | [QueryStaticCallRequest](#ethermint.evm.v1alpha1.QueryStaticCallRequest) | [QueryStaticCallResponse](#ethermint.evm.v1alpha1.QueryStaticCallResponse) | StaticCall queries the static call value of x/evm module. | GET|/ethermint/evm/v1alpha1/static_call|
| `EthCall` | [EthCallRequest](#ethermint.evm.v1alpha1.EthCallRequest) | [MsgEthereumTxResponse](#ethermint.evm.v1alpha1.MsgEthereumTxResponse) | EthCall implements the `eth_call` rpc api | GET|/ethermint/evm/v1alpha1/eth_call|
>>>>>>> 8d51a70d

 <!-- end services -->



<a name="ethermint/types/v1alpha1/account.proto"></a>
<p align="right"><a href="#top">Top</a></p>

## ethermint/types/v1alpha1/account.proto



<a name="ethermint.types.v1alpha1.EthAccount"></a>

### EthAccount
EthAccount implements the authtypes.AccountI interface and embeds an
authtypes.BaseAccount type. It is compatible with the auth AccountKeeper.


| Field | Type | Label | Description |
| ----- | ---- | ----- | ----------- |
| `base_account` | [cosmos.auth.v1beta1.BaseAccount](#cosmos.auth.v1beta1.BaseAccount) |  |  |
| `code_hash` | [string](#string) |  |  |





 <!-- end messages -->

 <!-- end enums -->

 <!-- end HasExtensions -->

 <!-- end services -->



## Scalar Value Types

| .proto Type | Notes | C++ | Java | Python | Go | C# | PHP | Ruby |
| ----------- | ----- | --- | ---- | ------ | -- | -- | --- | ---- |
| <a name="double" /> double |  | double | double | float | float64 | double | float | Float |
| <a name="float" /> float |  | float | float | float | float32 | float | float | Float |
| <a name="int32" /> int32 | Uses variable-length encoding. Inefficient for encoding negative numbers – if your field is likely to have negative values, use sint32 instead. | int32 | int | int | int32 | int | integer | Bignum or Fixnum (as required) |
| <a name="int64" /> int64 | Uses variable-length encoding. Inefficient for encoding negative numbers – if your field is likely to have negative values, use sint64 instead. | int64 | long | int/long | int64 | long | integer/string | Bignum |
| <a name="uint32" /> uint32 | Uses variable-length encoding. | uint32 | int | int/long | uint32 | uint | integer | Bignum or Fixnum (as required) |
| <a name="uint64" /> uint64 | Uses variable-length encoding. | uint64 | long | int/long | uint64 | ulong | integer/string | Bignum or Fixnum (as required) |
| <a name="sint32" /> sint32 | Uses variable-length encoding. Signed int value. These more efficiently encode negative numbers than regular int32s. | int32 | int | int | int32 | int | integer | Bignum or Fixnum (as required) |
| <a name="sint64" /> sint64 | Uses variable-length encoding. Signed int value. These more efficiently encode negative numbers than regular int64s. | int64 | long | int/long | int64 | long | integer/string | Bignum |
| <a name="fixed32" /> fixed32 | Always four bytes. More efficient than uint32 if values are often greater than 2^28. | uint32 | int | int | uint32 | uint | integer | Bignum or Fixnum (as required) |
| <a name="fixed64" /> fixed64 | Always eight bytes. More efficient than uint64 if values are often greater than 2^56. | uint64 | long | int/long | uint64 | ulong | integer/string | Bignum |
| <a name="sfixed32" /> sfixed32 | Always four bytes. | int32 | int | int | int32 | int | integer | Bignum or Fixnum (as required) |
| <a name="sfixed64" /> sfixed64 | Always eight bytes. | int64 | long | int/long | int64 | long | integer/string | Bignum |
| <a name="bool" /> bool |  | bool | boolean | boolean | bool | bool | boolean | TrueClass/FalseClass |
| <a name="string" /> string | A string must always contain UTF-8 encoded or 7-bit ASCII text. | string | String | str/unicode | string | string | string | String (UTF-8) |
| <a name="bytes" /> bytes | May contain any arbitrary sequence of bytes. | string | ByteString | str | []byte | ByteString | string | String (ASCII-8BIT) |
<|MERGE_RESOLUTION|>--- conflicted
+++ resolved
@@ -23,6 +23,7 @@
   
 - [ethermint/evm/v1alpha1/tx.proto](#ethermint/evm/v1alpha1/tx.proto)
     - [AccessListTx](#ethermint.evm.v1alpha1.AccessListTx)
+    - [DynamicFeeTx](#ethermint.evm.v1alpha1.DynamicFeeTx)
     - [ExtensionOptionsEthereumTx](#ethermint.evm.v1alpha1.ExtensionOptionsEthereumTx)
     - [ExtensionOptionsWeb3Tx](#ethermint.evm.v1alpha1.ExtensionOptionsWeb3Tx)
     - [LegacyTx](#ethermint.evm.v1alpha1.LegacyTx)
@@ -58,20 +59,6 @@
   
     - [Query](#ethermint.evm.v1alpha1.Query)
   
-<<<<<<< HEAD
-- [ethermint/evm/v1alpha1/tx.proto](#ethermint/evm/v1alpha1/tx.proto)
-    - [AccessListTx](#ethermint.evm.v1alpha1.AccessListTx)
-    - [DynamicFeeTx](#ethermint.evm.v1alpha1.DynamicFeeTx)
-    - [ExtensionOptionsEthereumTx](#ethermint.evm.v1alpha1.ExtensionOptionsEthereumTx)
-    - [ExtensionOptionsWeb3Tx](#ethermint.evm.v1alpha1.ExtensionOptionsWeb3Tx)
-    - [LegacyTx](#ethermint.evm.v1alpha1.LegacyTx)
-    - [MsgEthereumTx](#ethermint.evm.v1alpha1.MsgEthereumTx)
-    - [MsgEthereumTxResponse](#ethermint.evm.v1alpha1.MsgEthereumTxResponse)
-  
-    - [Msg](#ethermint.evm.v1alpha1.Msg)
-  
-=======
->>>>>>> 8d51a70d
 - [ethermint/types/v1alpha1/account.proto](#ethermint/types/v1alpha1/account.proto)
     - [EthAccount](#ethermint.types.v1alpha1.EthAccount)
   
@@ -382,6 +369,32 @@
 
 
 
+<a name="ethermint.evm.v1alpha1.DynamicFeeTx"></a>
+
+### DynamicFeeTx
+DynamicFeeTx is the data of EIP-1559 dinamic fee transactions.
+
+
+| Field | Type | Label | Description |
+| ----- | ---- | ----- | ----------- |
+| `chain_id` | [string](#string) |  | destination EVM chain ID |
+| `nonce` | [uint64](#uint64) |  | nonce corresponds to the account nonce (transaction sequence). |
+| `gas_tip_cap` | [string](#string) |  | gas tip cap defines the max value for the gas tip |
+| `gas_fee_cap` | [string](#string) |  | gas fee cap defines the max value for the gas fee |
+| `gas` | [uint64](#uint64) |  | gas defines the gas limit defined for the transaction. |
+| `to` | [string](#string) |  | hex formatted address of the recipient |
+| `value` | [string](#string) |  | value defines the the transaction amount. |
+| `data` | [bytes](#bytes) |  | input defines the data payload bytes of the transaction. |
+| `accesses` | [AccessTuple](#ethermint.evm.v1alpha1.AccessTuple) | repeated |  |
+| `v` | [bytes](#bytes) |  | v defines the signature value |
+| `r` | [bytes](#bytes) |  | r defines the signature value |
+| `s` | [bytes](#bytes) |  | s define the signature value |
+
+
+
+
+
+
 <a name="ethermint.evm.v1alpha1.ExtensionOptionsEthereumTx"></a>
 
 ### ExtensionOptionsEthereumTx
@@ -857,170 +870,7 @@
 | `BlockBloom` | [QueryBlockBloomRequest](#ethermint.evm.v1alpha1.QueryBlockBloomRequest) | [QueryBlockBloomResponse](#ethermint.evm.v1alpha1.QueryBlockBloomResponse) | BlockBloom queries the block bloom filter bytes at a given height. | GET|/ethermint/evm/v1alpha1/block_bloom|
 | `Params` | [QueryParamsRequest](#ethermint.evm.v1alpha1.QueryParamsRequest) | [QueryParamsResponse](#ethermint.evm.v1alpha1.QueryParamsResponse) | Params queries the parameters of x/evm module. | GET|/ethermint/evm/v1alpha1/params|
 | `ChainConfig` | [QueryChainConfigRequest](#ethermint.evm.v1alpha1.QueryChainConfigRequest) | [QueryChainConfigResponse](#ethermint.evm.v1alpha1.QueryChainConfigResponse) | ChainConfig queries the chain configuration values of EVM. | GET|/ethermint/evm/v1alpha1/chain_config|
-<<<<<<< HEAD
-
- <!-- end services -->
-
-
-
-<a name="ethermint/evm/v1alpha1/tx.proto"></a>
-<p align="right"><a href="#top">Top</a></p>
-
-## ethermint/evm/v1alpha1/tx.proto
-
-
-
-<a name="ethermint.evm.v1alpha1.AccessListTx"></a>
-
-### AccessListTx
-AccessListTx is the data of EIP-2930 access list transactions.
-
-
-| Field | Type | Label | Description |
-| ----- | ---- | ----- | ----------- |
-| `chain_id` | [string](#string) |  | destination EVM chain ID |
-| `nonce` | [uint64](#uint64) |  | nonce corresponds to the account nonce (transaction sequence). |
-| `gas_price` | [string](#string) |  | gas price defines the value for each gas unit |
-| `gas` | [uint64](#uint64) |  | gas defines the gas limit defined for the transaction. |
-| `to` | [string](#string) |  | hex formatted address of the recipient |
-| `value` | [string](#string) |  | value defines the unsigned integer value of the transaction amount. |
-| `data` | [bytes](#bytes) |  | input defines the data payload bytes of the transaction. |
-| `accesses` | [AccessTuple](#ethermint.evm.v1alpha1.AccessTuple) | repeated |  |
-| `v` | [bytes](#bytes) |  | v defines the signature value |
-| `r` | [bytes](#bytes) |  | r defines the signature value |
-| `s` | [bytes](#bytes) |  | s define the signature value |
-
-
-
-
-
-
-<a name="ethermint.evm.v1alpha1.DynamicFeeTx"></a>
-
-### DynamicFeeTx
-DynamicFeeTx is the data of EIP-1559 dinamic fee transactions.
-
-
-| Field | Type | Label | Description |
-| ----- | ---- | ----- | ----------- |
-| `chain_id` | [string](#string) |  | destination EVM chain ID |
-| `nonce` | [uint64](#uint64) |  | nonce corresponds to the account nonce (transaction sequence). |
-| `gas_tip_cap` | [string](#string) |  | gas tip cap defines the max value for the gas tip |
-| `gas_fee_cap` | [string](#string) |  | gas fee cap defines the max value for the gas fee |
-| `gas` | [uint64](#uint64) |  | gas defines the gas limit defined for the transaction. |
-| `to` | [string](#string) |  | hex formatted address of the recipient |
-| `value` | [string](#string) |  | value defines the the transaction amount. |
-| `data` | [bytes](#bytes) |  | input defines the data payload bytes of the transaction. |
-| `accesses` | [AccessTuple](#ethermint.evm.v1alpha1.AccessTuple) | repeated |  |
-| `v` | [bytes](#bytes) |  | v defines the signature value |
-| `r` | [bytes](#bytes) |  | r defines the signature value |
-| `s` | [bytes](#bytes) |  | s define the signature value |
-
-
-
-
-
-
-<a name="ethermint.evm.v1alpha1.ExtensionOptionsEthereumTx"></a>
-
-### ExtensionOptionsEthereumTx
-
-
-
-
-
-
-
-<a name="ethermint.evm.v1alpha1.ExtensionOptionsWeb3Tx"></a>
-
-### ExtensionOptionsWeb3Tx
-
-
-
-
-
-
-
-<a name="ethermint.evm.v1alpha1.LegacyTx"></a>
-
-### LegacyTx
-LegacyTx is the transaction data of regular Ethereum transactions.
-
-
-| Field | Type | Label | Description |
-| ----- | ---- | ----- | ----------- |
-| `nonce` | [uint64](#uint64) |  | nonce corresponds to the account nonce (transaction sequence). |
-| `gas_price` | [string](#string) |  | gas price defines the value for each gas unit |
-| `gas` | [uint64](#uint64) |  | gas defines the gas limit defined for the transaction. |
-| `to` | [string](#string) |  | hex formatted address of the recipient |
-| `value` | [string](#string) |  | value defines the unsigned integer value of the transaction amount. |
-| `data` | [bytes](#bytes) |  | input defines the data payload bytes of the transaction. |
-| `v` | [bytes](#bytes) |  | v defines the signature value |
-| `r` | [bytes](#bytes) |  | r defines the signature value |
-| `s` | [bytes](#bytes) |  | s define the signature value |
-
-
-
-
-
-
-<a name="ethermint.evm.v1alpha1.MsgEthereumTx"></a>
-
-### MsgEthereumTx
-MsgEthereumTx encapsulates an Ethereum transaction as an SDK message.
-
-
-| Field | Type | Label | Description |
-| ----- | ---- | ----- | ----------- |
-| `data` | [google.protobuf.Any](#google.protobuf.Any) |  | inner transaction data
-
-caches |
-| `size` | [double](#double) |  | encoded storage size of the transaction |
-| `hash` | [string](#string) |  | transaction hash in hex format |
-| `from` | [string](#string) |  | ethereum signer address in hex format. This address value is checked against the address derived from the signature (V, R, S) using the secp256k1 elliptic curve |
-
-
-
-
-
-
-<a name="ethermint.evm.v1alpha1.MsgEthereumTxResponse"></a>
-
-### MsgEthereumTxResponse
-MsgEthereumTxResponse defines the Msg/EthereumTx response type.
-
-
-| Field | Type | Label | Description |
-| ----- | ---- | ----- | ----------- |
-| `hash` | [string](#string) |  | ethereum transaction hash in hex format. This hash differs from the Tendermint sha256 hash of the transaction bytes. See https://github.com/tendermint/tendermint/issues/6539 for reference |
-| `logs` | [Log](#ethermint.evm.v1alpha1.Log) | repeated | logs contains the transaction hash and the proto-compatible ethereum logs. |
-| `ret` | [bytes](#bytes) |  | returned data from evm function (result or data supplied with revert opcode) |
-| `reverted` | [bool](#bool) |  | reverted flag is set to true when the call has been reverted |
-| `gas_used` | [uint64](#uint64) |  | gas consumed by the transaction |
-
-
-
-
-
- <!-- end messages -->
-
- <!-- end enums -->
-
- <!-- end HasExtensions -->
-
-
-<a name="ethermint.evm.v1alpha1.Msg"></a>
-
-### Msg
-Msg defines the evm Msg service.
-
-| Method Name | Request Type | Response Type | Description | HTTP Verb | Endpoint |
-| ----------- | ------------ | ------------- | ------------| ------- | -------- |
-| `EthereumTx` | [MsgEthereumTx](#ethermint.evm.v1alpha1.MsgEthereumTx) | [MsgEthereumTxResponse](#ethermint.evm.v1alpha1.MsgEthereumTxResponse) | EthereumTx defines a method submitting Ethereum transactions. | |
-=======
-| `StaticCall` | [QueryStaticCallRequest](#ethermint.evm.v1alpha1.QueryStaticCallRequest) | [QueryStaticCallResponse](#ethermint.evm.v1alpha1.QueryStaticCallResponse) | StaticCall queries the static call value of x/evm module. | GET|/ethermint/evm/v1alpha1/static_call|
 | `EthCall` | [EthCallRequest](#ethermint.evm.v1alpha1.EthCallRequest) | [MsgEthereumTxResponse](#ethermint.evm.v1alpha1.MsgEthereumTxResponse) | EthCall implements the `eth_call` rpc api | GET|/ethermint/evm/v1alpha1/eth_call|
->>>>>>> 8d51a70d
 
  <!-- end services -->
 
