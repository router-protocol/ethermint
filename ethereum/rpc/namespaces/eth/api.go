package eth

import (
	"bytes"
	"context"
	"encoding/json"
	"fmt"
	"math/big"
	"strings"

	"github.com/pkg/errors"
	"github.com/spf13/viper"
	log "github.com/xlab/suplog"

	"github.com/cosmos/cosmos-sdk/client"
	"github.com/cosmos/cosmos-sdk/client/flags"
	codectypes "github.com/cosmos/cosmos-sdk/codec/types"
	"github.com/cosmos/cosmos-sdk/crypto/keyring"
	sdk "github.com/cosmos/cosmos-sdk/types"
	authtx "github.com/cosmos/cosmos-sdk/x/auth/tx"
	authtypes "github.com/cosmos/cosmos-sdk/x/auth/types"

	tmrpctypes "github.com/tendermint/tendermint/rpc/core/types"

	"github.com/ethereum/go-ethereum/accounts/keystore"
	"github.com/ethereum/go-ethereum/common"
	"github.com/ethereum/go-ethereum/common/hexutil"
	ethtypes "github.com/ethereum/go-ethereum/core/types"
	"github.com/ethereum/go-ethereum/crypto"

	"github.com/tharsis/ethermint/crypto/hd"
	"github.com/tharsis/ethermint/ethereum/rpc/backend"
	rpctypes "github.com/tharsis/ethermint/ethereum/rpc/types"
	ethermint "github.com/tharsis/ethermint/types"
	evmtypes "github.com/tharsis/ethermint/x/evm/types"
)

// PublicAPI is the eth_ prefixed set of APIs in the Web3 JSON-RPC spec.
type PublicAPI struct {
	ctx          context.Context
	clientCtx    client.Context
	queryClient  *rpctypes.QueryClient
	chainIDEpoch *big.Int
	logger       log.Logger
	backend      backend.Backend
	nonceLock    *rpctypes.AddrLocker
}

// NewPublicAPI creates an instance of the public ETH Web3 API.
func NewPublicAPI(
	clientCtx client.Context,
	backend backend.Backend,
	nonceLock *rpctypes.AddrLocker,
) *PublicAPI {
	epoch, err := ethermint.ParseChainID(clientCtx.ChainID)
	if err != nil {
		panic(err)
	}

	algos, _ := clientCtx.Keyring.SupportedAlgorithms()

	if !algos.Contains(hd.EthSecp256k1) {
		kr, err := keyring.New(
			sdk.KeyringServiceName(),
			viper.GetString(flags.FlagKeyringBackend),
			clientCtx.KeyringDir,
			clientCtx.Input,
			hd.EthSecp256k1Option(),
		)

		if err != nil {
			panic(err)
		}

		clientCtx = clientCtx.WithKeyring(kr)
	}

	api := &PublicAPI{
		ctx:          context.Background(),
		clientCtx:    clientCtx,
		queryClient:  rpctypes.NewQueryClient(clientCtx),
		chainIDEpoch: epoch,
		logger:       log.WithField("module", "json-rpc"),
		backend:      backend,
		nonceLock:    nonceLock,
	}

	return api
}

// ClientCtx returns client context
func (e *PublicAPI) ClientCtx() client.Context {
	return e.clientCtx
}

// ProtocolVersion returns the supported Ethereum protocol version.
func (e *PublicAPI) ProtocolVersion() hexutil.Uint {
	e.logger.Debugln("eth_protocolVersion")
	return hexutil.Uint(ethermint.ProtocolVersion)
}

// ChainId returns the chain's identifier in hex format
func (e *PublicAPI) ChainId() (hexutil.Uint, error) { // nolint
	e.logger.Debugln("eth_chainId")
	return hexutil.Uint(uint(e.chainIDEpoch.Uint64())), nil
}

// Syncing returns whether or not the current node is syncing with other peers. Returns false if not, or a struct
// outlining the state of the sync if it is.
func (e *PublicAPI) Syncing() (interface{}, error) {
	e.logger.Debugln("eth_syncing")

	status, err := e.clientCtx.Client.Status(e.ctx)
	if err != nil {
		return false, err
	}

	if !status.SyncInfo.CatchingUp {
		return false, nil
	}

	return map[string]interface{}{
		// "startingBlock": nil, // NA
		"currentBlock": hexutil.Uint64(status.SyncInfo.LatestBlockHeight),
		// "highestBlock":  nil, // NA
		// "pulledStates":  nil, // NA
		// "knownStates":   nil, // NA
	}, nil
}

// Coinbase is the address that staking rewards will be send to (alias for Etherbase).
func (e *PublicAPI) Coinbase() (string, error) {
	e.logger.Debugln("eth_coinbase")

	node, err := e.clientCtx.GetNode()
	if err != nil {
		return "", err
	}

	status, err := node.Status(e.ctx)
	if err != nil {
		return "", err
	}

	req := &evmtypes.QueryValidatorAccountRequest{
		ConsAddress: sdk.ConsAddress(status.ValidatorInfo.Address).String(),
	}

	res, err := e.queryClient.ValidatorAccount(e.ctx, req)
	if err != nil {
		return "", err
	}

	toAddr, _ := sdk.AccAddressFromBech32(res.AccountAddress)
	ethAddr := common.BytesToAddress(toAddr.Bytes())
	return ethAddr.Hex(), nil
}

// Mining returns whether or not this node is currently mining. Always false.
func (e *PublicAPI) Mining() bool {
	e.logger.Debugln("eth_mining")
	return false
}

// Hashrate returns the current node's hashrate. Always 0.
func (e *PublicAPI) Hashrate() hexutil.Uint64 {
	e.logger.Debugln("eth_hashrate")
	return 0
}

// GasPrice returns the current gas price based on Ethermint's gas price oracle.
func (e *PublicAPI) GasPrice() *hexutil.Big {
	e.logger.Debugln("eth_gasPrice")
	// TODO: use minimum value defined in config instead of default or implement oracle
	out := big.NewInt(ethermint.DefaultGasPrice)
	return (*hexutil.Big)(out)
}

// Accounts returns the list of accounts available to this node.
func (e *PublicAPI) Accounts() ([]common.Address, error) {
	e.logger.Debugln("eth_accounts")

	addresses := make([]common.Address, 0) // return [] instead of nil if empty

	infos, err := e.clientCtx.Keyring.List()
	if err != nil {
		return addresses, err
	}

	for _, info := range infos {
		addressBytes := info.GetPubKey().Address().Bytes()
		addresses = append(addresses, common.BytesToAddress(addressBytes))
	}

	return addresses, nil
}

// BlockNumber returns the current block number.
func (e *PublicAPI) BlockNumber() (hexutil.Uint64, error) {
	// e.logger.Debugln("eth_blockNumber")
	return e.backend.BlockNumber()
}

// GetBalance returns the provided account's balance up to the provided block number.
func (e *PublicAPI) GetBalance(address common.Address, blockNum rpctypes.BlockNumber) (*hexutil.Big, error) { // nolint: interfacer
	e.logger.Debugln("eth_getBalance", "address", address.String(), "block number", blockNum)

	req := &evmtypes.QueryBalanceRequest{
		Address: address.String(),
	}

	res, err := e.queryClient.Balance(rpctypes.ContextWithHeight(blockNum.Int64()), req)
	if err != nil {
		return nil, err
	}

	val, ok := sdk.NewIntFromString(res.Balance)
	if !ok {
		return nil, errors.New("invalid balance")
	}

	return (*hexutil.Big)(val.BigInt()), nil
}

// GetStorageAt returns the contract storage at the given address, block number, and key.
func (e *PublicAPI) GetStorageAt(address common.Address, key string, blockNum rpctypes.BlockNumber) (hexutil.Bytes, error) { // nolint: interfacer
	e.logger.Debugln("eth_getStorageAt", "address", address.Hex(), "key", key, "block number", blockNum)

	req := &evmtypes.QueryStorageRequest{
		Address: address.String(),
		Key:     key,
	}

	res, err := e.queryClient.Storage(rpctypes.ContextWithHeight(blockNum.Int64()), req)
	if err != nil {
		return nil, err
	}

	value := common.HexToHash(res.Value)
	return value.Bytes(), nil
}

// GetTransactionCount returns the number of transactions at the given address up to the given block number.
func (e *PublicAPI) GetTransactionCount(address common.Address, blockNum rpctypes.BlockNumber) (*hexutil.Uint64, error) {
	e.logger.Debugln("eth_getTransactionCount", "address", address.Hex(), "block number", blockNum)

	// Get nonce (sequence) from account
	from := sdk.AccAddress(address.Bytes())
	accRet := e.clientCtx.AccountRetriever

	err := accRet.EnsureExists(e.clientCtx, from)
	if err != nil {
		// account doesn't exist yet, return 0
		n := hexutil.Uint64(0)
		return &n, nil
	}

	includePending := blockNum == rpctypes.EthPendingBlockNumber
	nonce, err := e.getAccountNonce(address, includePending, blockNum.Int64(), e.logger)
	if err != nil {
		return nil, err
	}

	n := hexutil.Uint64(nonce)
	return &n, nil
}

// GetBlockTransactionCountByHash returns the number of transactions in the block identified by hash.
func (e *PublicAPI) GetBlockTransactionCountByHash(hash common.Hash) *hexutil.Uint {
	e.logger.Debugln("eth_getBlockTransactionCountByHash", "hash", hash.Hex())

	resBlock, err := e.clientCtx.Client.BlockByHash(e.ctx, hash.Bytes())
	if err != nil {
		return nil
	}

	n := hexutil.Uint(len(resBlock.Block.Txs))
	return &n
}

// GetBlockTransactionCountByNumber returns the number of transactions in the block identified by number.
func (e *PublicAPI) GetBlockTransactionCountByNumber(blockNum rpctypes.BlockNumber) *hexutil.Uint {
	e.logger.Debugln("eth_getBlockTransactionCountByNumber", "block number", blockNum)
	resBlock, err := e.clientCtx.Client.Block(e.ctx, blockNum.TmHeight())
	if err != nil {
		return nil
	}

	n := hexutil.Uint(len(resBlock.Block.Txs))
	return &n
}

// GetUncleCountByBlockHash returns the number of uncles in the block identified by hash. Always zero.
func (e *PublicAPI) GetUncleCountByBlockHash(hash common.Hash) hexutil.Uint {
	return 0
}

// GetUncleCountByBlockNumber returns the number of uncles in the block identified by number. Always zero.
func (e *PublicAPI) GetUncleCountByBlockNumber(blockNum rpctypes.BlockNumber) hexutil.Uint {
	return 0
}

// GetCode returns the contract code at the given address and block number.
func (e *PublicAPI) GetCode(address common.Address, blockNumber rpctypes.BlockNumber) (hexutil.Bytes, error) { // nolint: interfacer
	e.logger.Debugln("eth_getCode", "address", address.Hex(), "block number", blockNumber)

	req := &evmtypes.QueryCodeRequest{
		Address: address.String(),
	}

	res, err := e.queryClient.Code(rpctypes.ContextWithHeight(blockNumber.Int64()), req)
	if err != nil {
		return nil, err
	}

	return res.Code, nil
}

// GetTransactionLogs returns the logs given a transaction hash.
func (e *PublicAPI) GetTransactionLogs(txHash common.Hash) ([]*ethtypes.Log, error) {
	e.logger.Debugln("eth_getTransactionLogs", "hash", txHash)
	return e.backend.GetTransactionLogs(txHash)
}

// Sign signs the provided data using the private key of address via Geth's signature standard.
func (e *PublicAPI) Sign(address common.Address, data hexutil.Bytes) (hexutil.Bytes, error) {
	e.logger.Debugln("eth_sign", "address", address.Hex(), "data", common.Bytes2Hex(data))

	from := sdk.AccAddress(address.Bytes())

	_, err := e.clientCtx.Keyring.KeyByAddress(from)
	if err != nil {
		e.logger.Errorln("failed to find key in keyring", "address", address.String())
		return nil, fmt.Errorf("%s; %s", keystore.ErrNoMatch, err.Error())
	}

	// Sign the requested hash with the wallet
	signature, _, err := e.clientCtx.Keyring.SignByAddress(from, data)
	if err != nil {
		e.logger.Panicln("keyring.SignByAddress failed")
		return nil, err
	}

	signature[64] += 27 // Transform V from 0/1 to 27/28 according to the yellow paper
	return signature, nil
}

// SendTransaction sends an Ethereum transaction.
func (e *PublicAPI) SendTransaction(args rpctypes.TransactionArgs) (common.Hash, error) {
	e.logger.Debugln("eth_sendTransaction", "args", args.String())

	// Look up the wallet containing the requested signer
	_, err := e.clientCtx.Keyring.KeyByAddress(sdk.AccAddress(args.From.Bytes()))
	if err != nil {
		e.logger.WithError(err).Errorln("failed to find key in keyring", "address", args.From)
		return common.Hash{}, fmt.Errorf("%s; %s", keystore.ErrNoMatch, err.Error())
	}

	args, err = e.setTxDefaults(args)
	if err != nil {
		return common.Hash{}, err
	}

	msg := args.ToTransaction()

	if err := msg.ValidateBasic(); err != nil {
		e.logger.WithError(err).Debugln("tx failed basic validation")
		return common.Hash{}, err
	}

	// TODO: get from chain config
	signer := ethtypes.LatestSignerForChainID(args.ChainID.ToInt())

	// Sign transaction
	if err := msg.Sign(signer, e.clientCtx.Keyring); err != nil {
		e.logger.Debugln("failed to sign tx", "error", err)
		return common.Hash{}, err
	}

	// Assemble transaction from fields
	builder, ok := e.clientCtx.TxConfig.NewTxBuilder().(authtx.ExtensionOptionsTxBuilder)
	if !ok {
		e.logger.WithError(err).Panicln("clientCtx.TxConfig.NewTxBuilder returns unsupported builder")
	}

	option, err := codectypes.NewAnyWithValue(&evmtypes.ExtensionOptionsEthereumTx{})
	if err != nil {
		e.logger.WithError(err).Panicln("codectypes.NewAnyWithValue failed to pack an obvious value")
		return common.Hash{}, err
	}

	builder.SetExtensionOptions(option)
	err = builder.SetMsgs(msg)
	if err != nil {
		e.logger.WithError(err).Panicln("builder.SetMsgs failed")
	}

	// Query params to use the EVM denomination
	res, err := e.queryClient.QueryClient.Params(e.ctx, &evmtypes.QueryParamsRequest{})
	if err != nil {
		e.logger.WithError(err).Errorln("failed to query evm params")
		return common.Hash{}, err
	}

	txData, err := evmtypes.UnpackTxData(msg.Data)
	if err != nil {
		e.logger.WithError(err).Errorln("failed to unpack tx data")
		return common.Hash{}, err
	}

	fees := sdk.Coins{sdk.NewCoin(res.Params.EvmDenom, sdk.NewIntFromBigInt(txData.Fee()))}
	builder.SetFeeAmount(fees)
	builder.SetGasLimit(msg.GetGas())

	// Encode transaction by default Tx encoder
	txEncoder := e.clientCtx.TxConfig.TxEncoder()
	txBytes, err := txEncoder(builder.GetTx())
	if err != nil {
		e.logger.WithError(err).Errorln("failed to encode eth tx using default encoder")
		return common.Hash{}, err
	}

	txHash := msg.AsTransaction().Hash()

	// Broadcast transaction in sync mode (default)
	// NOTE: If error is encountered on the node, the broadcast will not return an error
	syncCtx := e.clientCtx.WithBroadcastMode(flags.BroadcastSync)
	rsp, err := syncCtx.BroadcastTx(txBytes)
	if err != nil || rsp.Code != 0 {
		if err == nil {
			err = errors.New(rsp.RawLog)
		}
		e.logger.WithError(err).Errorln("failed to broadcast tx")
		return txHash, err
	}

	// Return transaction hash
	return txHash, nil
}

// SendRawTransaction send a raw Ethereum transaction.
func (e *PublicAPI) SendRawTransaction(data hexutil.Bytes) (common.Hash, error) {
	e.logger.Debugln("eth_sendRawTransaction", "data_len", len(data))

	// RLP decode raw transaction bytes
	tx, err := e.clientCtx.TxConfig.TxDecoder()(data)
	if err != nil {
		e.logger.WithError(err).Errorln("transaction decoding failed")

		return common.Hash{}, err
	}

	ethereumTx, isEthTx := tx.(*evmtypes.MsgEthereumTx)
	if !isEthTx {
		e.logger.Debugln("invalid transaction type", "type", fmt.Sprintf("%T", tx))
		return common.Hash{}, fmt.Errorf("invalid transaction type %T", tx)
	}

	if err := ethereumTx.ValidateBasic(); err != nil {
		e.logger.WithError(err).Debugln("tx failed basic validation")
		return common.Hash{}, err
	}

	builder, ok := e.clientCtx.TxConfig.NewTxBuilder().(authtx.ExtensionOptionsTxBuilder)
	if !ok {
		e.logger.Panicln("clientCtx.TxConfig.NewTxBuilder returns unsupported builder")
	}

	option, err := codectypes.NewAnyWithValue(&evmtypes.ExtensionOptionsEthereumTx{})
	if err != nil {
		e.logger.WithError(err).Panicln("codectypes.NewAnyWithValue failed to pack an obvious value")
	}

	builder.SetExtensionOptions(option)
	err = builder.SetMsgs(tx.GetMsgs()...)
	if err != nil {
		e.logger.WithError(err).Panicln("builder.SetMsgs failed")
	}

	// Query params to use the EVM denomination
	res, err := e.queryClient.QueryClient.Params(e.ctx, &evmtypes.QueryParamsRequest{})
	if err != nil {
		e.logger.WithError(err).Errorln("failed to query evm params")
		return common.Hash{}, err
	}

	txData, err := evmtypes.UnpackTxData(ethereumTx.Data)
	if err != nil {
		e.logger.WithError(err).Errorln("failed to unpack tx data")
		return common.Hash{}, err
	}

	fees := sdk.Coins{sdk.NewCoin(res.Params.EvmDenom, sdk.NewIntFromBigInt(txData.Fee()))}
	builder.SetFeeAmount(fees)
	builder.SetGasLimit(ethereumTx.GetGas())

	// Encode transaction by default Tx encoder
	txBytes, err := e.clientCtx.TxConfig.TxEncoder()(builder.GetTx())
	if err != nil {
		e.logger.WithError(err).Errorln("failed to encode eth tx using default encoder")
		return common.Hash{}, err
	}

	txHash := ethereumTx.AsTransaction().Hash()

	syncCtx := e.clientCtx.WithBroadcastMode(flags.BroadcastSync)
	rsp, err := syncCtx.BroadcastTx(txBytes)
	if err != nil || rsp.Code != 0 {
		if err == nil {
			err = errors.New(rsp.RawLog)
		}
		e.logger.WithError(err).Errorln("failed to broadcast tx")
		return txHash, err
	}

	return txHash, nil
}

// Call performs a raw contract call.
<<<<<<< HEAD
func (e *PublicAPI) Call(args rpctypes.TransactionArgs, blockNr rpctypes.BlockNumber, _ *rpctypes.StateOverride) (hexutil.Bytes, error) {
=======
func (e *PublicAPI) Call(args evmtypes.CallArgs, blockNr rpctypes.BlockNumber, _ *rpctypes.StateOverride) (hexutil.Bytes, error) {
>>>>>>> 8d51a70d
	e.logger.Debugln("eth_call", "args", args.String(), "block number", blockNr)
	data, err := e.doCall(args, blockNr)
	if err != nil {
		return []byte{}, err
	}

	if data.Reverted {
		return []byte{}, evmtypes.NewExecErrorWithReason(data.Ret)
	}

	return (hexutil.Bytes)(data.Ret), nil
}

// DoCall performs a simulated call operation through the evmtypes. It returns the
// estimated gas used on the operation or an error if fails.
func (e *PublicAPI) doCall(
<<<<<<< HEAD
	args rpctypes.TransactionArgs, blockNr rpctypes.BlockNumber, globalGasCap *big.Int,
) (*sdk.SimulationResponse, error) {
	// Set default gas & gas price if none were set
	// Change this to uint64(math.MaxUint64 / 2) if gas cap can be configured
	gas := uint64(ethermint.DefaultRPCGasLimit)
	if args.Gas != nil {
		gas = uint64(*args.Gas)
	}
	if globalGasCap != nil && globalGasCap.Uint64() < gas {
		e.logger.Debugln("Caller gas above allowance, capping", "requested", gas, "cap", globalGasCap)
		gas = globalGasCap.Uint64()
	}

	// Set gas price using default or parameter if passed in
	gasPrice := new(big.Int).SetUint64(ethermint.DefaultGasPrice)
	if args.GasPrice != nil {
		gasPrice = args.GasPrice.ToInt()
	}

	// Set value for transaction
	value := new(big.Int)
	if args.Value != nil {
		value = args.Value.ToInt()
	}

	// Set Data if provided
	var data []byte
	if args.Data != nil {
		data = []byte(*args.Data)
	}

	var accessList *ethtypes.AccessList
	if args.AccessList != nil {
		accessList = args.AccessList
	}

	if args.From == nil {
		args.From = &common.Address{}
	}

	includePending := blockNr == rpctypes.EthPendingBlockNumber
	seq, err := getAccountNonce(e.clientCtx, e.backend, *args.From, includePending, e.logger)
	if err != nil {
		return nil, err
	}

	// Create new call message
	msg := evmtypes.NewTx(e.chainIDEpoch, seq, args.To, value, gas, gasPrice, data, accessList)
	msg.From = args.From.String()

	// TODO: get from chain config
	signer := ethtypes.LatestSignerForChainID(e.chainIDEpoch)
	if err := msg.Sign(signer, e.clientCtx.Keyring); err != nil {
		return nil, err
	}

	if err := msg.ValidateBasic(); err != nil {
		return nil, err
	}

	// Create a TxBuilder
	txBuilder, ok := e.clientCtx.TxConfig.NewTxBuilder().(authtx.ExtensionOptionsTxBuilder)
	if !ok {
		log.Panicln("clientCtx.TxConfig.NewTxBuilder returns unsupported builder")
	}

	option, err := codectypes.NewAnyWithValue(&evmtypes.ExtensionOptionsEthereumTx{})
=======
	args evmtypes.CallArgs, blockNr rpctypes.BlockNumber,
) (*evmtypes.MsgEthereumTxResponse, error) {
	bz, err := json.Marshal(&args)
>>>>>>> 8d51a70d
	if err != nil {
		return nil, err
	}
	req := evmtypes.EthCallRequest{Args: bz}
	res, err := e.queryClient.EthCall(rpctypes.ContextWithHeight(blockNr.Int64()), &req)
	if err != nil {
		return nil, err
	}

	return res, nil
}

//EstimateGas returns an estimate of gas usage for the given smart contract call.
// It adds 1,000 gas to the returned value instead of using the gas adjustment
// param from the SDK.
<<<<<<< HEAD
func (e *PublicAPI) EstimateGas(args rpctypes.TransactionArgs) (hexutil.Uint64, error) {
=======
func (e *PublicAPI) EstimateGas(args evmtypes.CallArgs) (hexutil.Uint64, error) {
>>>>>>> 8d51a70d
	e.logger.Debugln("eth_estimateGas")

	// From ContextWithHeight: if the provided height is 0,
	// it will return an empty context and the gRPC query will use
	// the latest block height for querying.
	data, err := e.doCall(args, 0)
	if err != nil {
		return 0, err
	}

	if data.Reverted {
		return 0, evmtypes.NewExecErrorWithReason(data.Ret)
	}

	return hexutil.Uint64(data.GasUsed), nil
}

// GetBlockByHash returns the block identified by hash.
func (e *PublicAPI) GetBlockByHash(hash common.Hash, fullTx bool) (map[string]interface{}, error) {
	e.logger.Debugln("eth_getBlockByHash", "hash", hash.Hex(), "full", fullTx)
	return e.backend.GetBlockByHash(hash, fullTx)
}

// GetBlockByNumber returns the block identified by number.
func (e *PublicAPI) GetBlockByNumber(ethBlockNum rpctypes.BlockNumber, fullTx bool) (map[string]interface{}, error) {
	e.logger.Debugln("eth_getBlockByNumber", "number", ethBlockNum, "full", fullTx)
	return e.backend.GetBlockByNumber(ethBlockNum, fullTx)
}

// GetTxByEthHash uses `/tx_query` to find transaction by ethereum tx hash
// TODO: Don't need to convert once hashing is fixed on Tendermint
// https://github.com/tendermint/tendermint/issues/6539
func (e *PublicAPI) GetTxByEthHash(hash common.Hash) (*tmrpctypes.ResultTx, error) {
	query := fmt.Sprintf("%s.%s='%s'", evmtypes.TypeMsgEthereumTx, evmtypes.AttributeKeyEthereumTxHash, hash.Hex())
	resTxs, err := e.clientCtx.Client.TxSearch(e.ctx, query, false, nil, nil, "")
	if err != nil {
		return nil, err
	}
	if len(resTxs.Txs) == 0 {
		return nil, errors.Errorf("ethereum tx not found for hash %s", hash.Hex())
	}
	return resTxs.Txs[0], nil
}

// GetTransactionByHash returns the transaction identified by hash.
func (e *PublicAPI) GetTransactionByHash(hash common.Hash) (*rpctypes.RPCTransaction, error) {
	e.logger.Debugln("eth_getTransactionByHash", "hash", hash.Hex())

	res, err := e.GetTxByEthHash(hash)
	if err != nil {
		e.logger.WithError(err).Debugln("tx not found", "hash", hash.Hex())

		// try to find tx in mempool
		txs, err := e.backend.PendingTransactions()
		if err != nil {
			return nil, nil
		}

		for _, tx := range txs {
			if tx == nil {
				return nil, fmt.Errorf("invalid tx in mempool")
			}

			if len((*tx).GetMsgs()) != 1 {
				continue
			}
			msg, ok := (*tx).GetMsgs()[0].(*evmtypes.MsgEthereumTx)
			if !ok {
				continue
			}

			txhash := msg.AsTransaction().Hash()
			if txhash != hash {
				continue
			}

			from, err := msg.GetSender(e.chainIDEpoch)
			if err != nil {
				return nil, err
			}

			data, err := evmtypes.UnpackTxData(msg.Data)
			if err != nil {
				return nil, fmt.Errorf("failed to unpack tx data: %w", err)
			}

			rpctx, err := rpctypes.NewTransactionFromData(
				data,
				from,
				hash,
				common.Hash{},
				uint64(0),
				uint64(0),
			)
			if err != nil {
				return nil, err
			}
			return rpctx, nil
		}
	}

	resBlock, err := e.clientCtx.Client.Block(e.ctx, &res.Height)
	if err != nil {
		e.logger.WithError(err).Debugln("block not found", "height", res.Height)
		return nil, nil
	}

	tx, err := e.clientCtx.TxConfig.TxDecoder()(res.Tx)
	if err != nil {
		e.logger.WithError(err).Debugln("decoding failed")
		return nil, fmt.Errorf("failed to decode tx: %w", err)
	}

	if len(tx.GetMsgs()) != 1 {
		e.logger.Debugln("invalid tx")
		return nil, fmt.Errorf("invalid tx type: %T", tx)
	}
	msg, ok := tx.GetMsgs()[0].(*evmtypes.MsgEthereumTx)
	if !ok {
		e.logger.Debugln("invalid tx")
		return nil, fmt.Errorf("invalid tx type: %T", tx)
	}

	from, err := msg.GetSender(e.chainIDEpoch)
	if err != nil {
		return nil, err
	}

	data, err := evmtypes.UnpackTxData(msg.Data)
	if err != nil {
		return nil, fmt.Errorf("failed to unpack tx data: %w", err)
	}

	return rpctypes.NewTransactionFromData(
		data,
		from,
		hash,
		common.BytesToHash(resBlock.Block.Hash()),
		uint64(res.Height),
		uint64(res.Index),
	)
}

// GetTransactionByBlockHashAndIndex returns the transaction identified by hash and index.
func (e *PublicAPI) GetTransactionByBlockHashAndIndex(hash common.Hash, idx hexutil.Uint) (*rpctypes.RPCTransaction, error) {
	e.logger.Debugln("eth_getTransactionByBlockHashAndIndex", "hash", hash.Hex(), "index", idx)

	resBlock, err := e.clientCtx.Client.BlockByHash(e.ctx, hash.Bytes())
	if err != nil {
		e.logger.WithError(err).Debugln("block not found", "hash", hash.Hex())
		return nil, nil
	}

	i := int(idx)
	if i >= len(resBlock.Block.Txs) {
		e.logger.Debugln("block txs index out of bound", "index", i)
		return nil, nil
	}

	txBz := resBlock.Block.Txs[i]
	tx, err := e.clientCtx.TxConfig.TxDecoder()(txBz)
	if err != nil {
		e.logger.WithError(err).Debugln("decoding failed")
		return nil, fmt.Errorf("failed to decode tx: %w", err)
	}

	if len(tx.GetMsgs()) != 1 {
		e.logger.Debugln("invalid tx")
		return nil, fmt.Errorf("invalid tx type: %T", tx)
	}
	msg, ok := tx.GetMsgs()[0].(*evmtypes.MsgEthereumTx)
	if !ok {
		e.logger.Debugln("invalid tx")
		return nil, fmt.Errorf("invalid tx type: %T", tx)
	}

	txHash := msg.AsTransaction().Hash()

	txData, err := evmtypes.UnpackTxData(msg.Data)
	if err != nil {
		e.logger.WithError(err).Debugln("decoding failed")
		return nil, fmt.Errorf("failed to unpack tx data: %w", err)
	}

	return rpctypes.NewTransactionFromData(
		txData,
		common.HexToAddress(msg.From),
		txHash,
		hash,
		uint64(resBlock.Block.Height),
		uint64(idx),
	)
}

// GetTransactionByBlockNumberAndIndex returns the transaction identified by number and index.
func (e *PublicAPI) GetTransactionByBlockNumberAndIndex(blockNum rpctypes.BlockNumber, idx hexutil.Uint) (*rpctypes.RPCTransaction, error) {
	e.logger.Debugln("eth_getTransactionByBlockNumberAndIndex", "number", blockNum, "index", idx)

	resBlock, err := e.clientCtx.Client.Block(e.ctx, blockNum.TmHeight())
	if err != nil {
		e.logger.WithError(err).Debugln("block not found", "height", blockNum.Int64())
		return nil, nil
	}

	i := int(idx)
	if i >= len(resBlock.Block.Txs) {
		e.logger.Debugln("block txs index out of bound", "index", i)
		return nil, nil
	}

	txBz := resBlock.Block.Txs[i]
	tx, err := e.clientCtx.TxConfig.TxDecoder()(txBz)
	if err != nil {
		e.logger.WithError(err).Debugln("decoding failed")
		return nil, fmt.Errorf("failed to decode tx: %w", err)
	}

	if len(tx.GetMsgs()) != 1 {
		e.logger.Debugln("invalid tx")
		return nil, fmt.Errorf("invalid tx type: %T", tx)
	}
	msg, ok := tx.GetMsgs()[0].(*evmtypes.MsgEthereumTx)
	if !ok {
		e.logger.Debugln("invalid tx")
		return nil, fmt.Errorf("invalid tx type: %T", tx)
	}

	txHash := msg.AsTransaction().Hash()

	txData, err := evmtypes.UnpackTxData(msg.Data)
	if err != nil {
		e.logger.WithError(err).Debugln("decoding failed")
		return nil, fmt.Errorf("failed to unpack tx data: %w", err)
	}

	return rpctypes.NewTransactionFromData(
		txData,
		common.HexToAddress(msg.From),
		txHash,
		common.BytesToHash(resBlock.Block.Hash()),
		uint64(resBlock.Block.Height),
		uint64(idx),
	)
}

// GetTransactionReceipt returns the transaction receipt identified by hash.
func (e *PublicAPI) GetTransactionReceipt(hash common.Hash) (map[string]interface{}, error) {
	e.logger.Debugln("eth_getTransactionReceipt", "hash", hash.Hex())

	res, err := e.GetTxByEthHash(hash)
	if err != nil {
		e.logger.WithError(err).Debugln("tx not found", "hash", hash.Hex())
		return nil, nil
	}

	resBlock, err := e.clientCtx.Client.Block(e.ctx, &res.Height)
	if err != nil {
		e.logger.WithError(err).Debugln("block not found", "height", res.Height)
		return nil, nil
	}

	tx, err := e.clientCtx.TxConfig.TxDecoder()(res.Tx)
	if err != nil {
		e.logger.WithError(err).Debugln("decoding failed")
		return nil, fmt.Errorf("failed to decode tx: %w", err)
	}

	if len(tx.GetMsgs()) != 1 {
		e.logger.Debugln("invalid tx")
		return nil, fmt.Errorf("invalid tx type: %T", tx)
	}

	msg, ok := tx.GetMsgs()[0].(*evmtypes.MsgEthereumTx)
	if !ok {
		e.logger.Debugln("invalid tx")
		return nil, fmt.Errorf("invalid tx type: %T", tx)
	}

	txData, err := evmtypes.UnpackTxData(msg.Data)
	if err != nil {
		e.logger.WithError(err).Errorln("failed to unpack tx data")
		return nil, err
	}

	cumulativeGasUsed := uint64(0)
	blockRes, err := e.clientCtx.Client.BlockResults(e.ctx, &res.Height)
	if err != nil {
		e.logger.WithError(err).Debugln("failed to retrieve block results", "height", res.Height)
		return nil, nil
	}

	for i := 0; i <= int(res.Index) && i < len(blockRes.TxsResults); i++ {
		cumulativeGasUsed += uint64(blockRes.TxsResults[i].GasUsed)
	}

	// Get the transaction result from the log
	var status hexutil.Uint
	if strings.Contains(res.TxResult.GetLog(), evmtypes.AttributeKeyEthereumTxReverted) {
		status = hexutil.Uint(ethtypes.ReceiptStatusFailed)
	} else {
		status = hexutil.Uint(ethtypes.ReceiptStatusSuccessful)
	}

	from, err := msg.GetSender(e.chainIDEpoch)
	if err != nil {
		return nil, err
	}

	resLogs, err := e.queryClient.TxLogs(e.ctx, &evmtypes.QueryTxLogsRequest{Hash: hash.Hex()})
	if err != nil {
		e.logger.WithError(err).Debugln("logs not found", "hash", hash.Hex())
		resLogs = &evmtypes.QueryTxLogsResponse{Logs: []*evmtypes.Log{}}
	}

	logs := evmtypes.LogsToEthereum(resLogs.Logs)

	receipt := map[string]interface{}{
		// Consensus fields: These fields are defined by the Yellow Paper
		"status":            status,
		"cumulativeGasUsed": hexutil.Uint64(cumulativeGasUsed),
		"logsBloom":         ethtypes.BytesToBloom(ethtypes.LogsBloom(logs)),
		"logs":              logs,

		// Implementation fields: These fields are added by geth when processing a transaction.
		// They are stored in the chain database.
		"transactionHash": hash,
		"contractAddress": nil,
		"gasUsed":         hexutil.Uint64(res.TxResult.GasUsed),
		"type":            hexutil.Uint(txData.TxType()),

		// Inclusion information: These fields provide information about the inclusion of the
		// transaction corresponding to this receipt.
		"blockHash":        common.BytesToHash(resBlock.Block.Header.Hash()).Hex(),
		"blockNumber":      hexutil.Uint64(res.Height),
		"transactionIndex": hexutil.Uint64(res.Index),

		// sender and receiver (contract or EOA) addreses
		"from": from,
		"to":   txData.GetTo(),
	}

	if logs == nil {
		receipt["logs"] = [][]*ethtypes.Log{}
	}

	// If the ContractAddress is 20 0x0 bytes, assume it is not a contract creation
	if txData.GetTo() == nil {
		receipt["contractAddress"] = crypto.CreateAddress(from, txData.GetNonce())
	}

	return receipt, nil
}

// PendingTransactions returns the transactions that are in the transaction pool
// and have a from address that is one of the accounts this node manages.
func (e *PublicAPI) PendingTransactions() ([]*rpctypes.RPCTransaction, error) {
	e.logger.Debugln("eth_getPendingTransactions")

	// FIXME https://github.com/tharsis/ethermint/issues/244
	return []*rpctypes.RPCTransaction{}, nil
}

// GetUncleByBlockHashAndIndex returns the uncle identified by hash and index. Always returns nil.
func (e *PublicAPI) GetUncleByBlockHashAndIndex(hash common.Hash, idx hexutil.Uint) map[string]interface{} {
	return nil
}

// GetUncleByBlockNumberAndIndex returns the uncle identified by number and index. Always returns nil.
func (e *PublicAPI) GetUncleByBlockNumberAndIndex(number hexutil.Uint, idx hexutil.Uint) map[string]interface{} {
	return nil
}

// GetProof returns an account object with proof and any storage proofs
func (e *PublicAPI) GetProof(address common.Address, storageKeys []string, blockNumber rpctypes.BlockNumber) (*rpctypes.AccountResult, error) {
	height := blockNumber.Int64()
	e.logger.Debugln("eth_getProof", "address", address.Hex(), "keys", storageKeys, "number", height)

	ctx := rpctypes.ContextWithHeight(height)
	clientCtx := e.clientCtx.WithHeight(height)

	// query storage proofs
	storageProofs := make([]rpctypes.StorageResult, len(storageKeys))

	for i, key := range storageKeys {
		hexKey := common.HexToHash(key)
		valueBz, proof, err := e.queryClient.GetProof(clientCtx, evmtypes.StoreKey, evmtypes.StateKey(address, hexKey.Bytes()))
		if err != nil {
			return nil, err
		}

		// check for proof
		var proofStr string
		if proof != nil {
			proofStr = proof.String()
		}

		storageProofs[i] = rpctypes.StorageResult{
			Key:   key,
			Value: (*hexutil.Big)(new(big.Int).SetBytes(valueBz)),
			Proof: []string{proofStr},
		}
	}

	// query EVM account
	req := &evmtypes.QueryAccountRequest{
		Address: address.String(),
	}

	res, err := e.queryClient.Account(ctx, req)
	if err != nil {
		return nil, err
	}

	// query account proofs
	accountKey := authtypes.AddressStoreKey(sdk.AccAddress(address.Bytes()))
	_, proof, err := e.queryClient.GetProof(clientCtx, authtypes.StoreKey, accountKey)
	if err != nil {
		return nil, err
	}

	// check for proof
	var accProofStr string
	if proof != nil {
		accProofStr = proof.String()
	}

	balance, ok := sdk.NewIntFromString(res.Balance)
	if !ok {
		return nil, errors.New("invalid balance")
	}

	return &rpctypes.AccountResult{
		Address:      address,
		AccountProof: []string{accProofStr},
		Balance:      (*hexutil.Big)(balance.BigInt()),
		CodeHash:     common.HexToHash(res.CodeHash),
		Nonce:        hexutil.Uint64(res.Nonce),
		StorageHash:  common.Hash{}, // NOTE: Ethermint doesn't have a storage hash. TODO: implement?
		StorageProof: storageProofs,
	}, nil
}

// setTxDefaults populates tx message with default values in case they are not
// provided on the args
func (e *PublicAPI) setTxDefaults(args rpctypes.TransactionArgs) (rpctypes.TransactionArgs, error) {
	if args.GasPrice != nil && (args.MaxFeePerGas != nil || args.MaxPriorityFeePerGas != nil) {
		return args, errors.New("both gasPrice and (maxFeePerGas or maxPriorityFeePerGas) specified")
	}

	if args.GasPrice == nil {
		// TODO: Change to either:
		// - min gas price from context once available through server/daemon, or
		// - suggest a gas price based on the previous included txs
		args.GasPrice = (*hexutil.Big)(big.NewInt(ethermint.DefaultGasPrice))
	}

	if args.Nonce == nil {
		// get the nonce from the account retriever
		// ignore error in case tge account doesn't exist yet
		nonce, _ := e.getAccountNonce(args.From, true, 0, e.logger)
		args.Nonce = (*hexutil.Uint64)(&nonce)
	}

	if args.Data != nil && args.Input != nil && !bytes.Equal(*args.Data, *args.Input) {
		return args, errors.New("both 'data' and 'input' are set and not equal. Please use 'input' to pass transaction call data")
	}

	if args.To == nil {
		// Contract creation
		var input []byte
		if args.Data != nil {
			input = *args.Data
		} else if args.Input != nil {
			input = *args.Input
		}

		if len(input) == 0 {
			return args, errors.New(`contract creation without any data provided`)
		}
	}

	if args.Gas == nil {
		// For backwards-compatibility reason, we try both input and data
		// but input is preferred.
		input := args.Input
		if input == nil {
			input = args.Data
		}

<<<<<<< HEAD
		TransactionArgs := rpctypes.TransactionArgs{
			From:       args.From,
=======
		callArgs := evmtypes.CallArgs{
			From:       &args.From, // From shouldn't be nil
>>>>>>> 8d51a70d
			To:         args.To,
			Gas:        args.Gas,
			GasPrice:   args.GasPrice,
			Value:      args.Value,
			Data:       input,
			AccessList: args.AccessList,
		}
		estimated, err := e.EstimateGas(TransactionArgs)
		if err != nil {
			return args, err
		}
		args.Gas = &estimated
		e.logger.Debugln("estimate gas usage automatically", "gas", args.Gas)
	}

	if args.ChainID == nil {
		args.ChainID = (*hexutil.Big)(e.chainIDEpoch)
	}

	return args, nil
}

// getAccountNonce returns the account nonce for the given account address.
// If the pending value is true, it will iterate over the mempool (pending)
// txs in order to compute and return the pending tx sequence.
// Todo: include the ability to specify a blockNumber
func (e *PublicAPI) getAccountNonce(accAddr common.Address, pending bool, height int64, logger log.Logger) (uint64, error) {
	queryClient := authtypes.NewQueryClient(e.clientCtx)
	res, err := queryClient.Account(rpctypes.ContextWithHeight(height), &authtypes.QueryAccountRequest{Address: sdk.AccAddress(accAddr.Bytes()).String()})
	if err != nil {
		return 0, err
	}
	var acc authtypes.AccountI
	if err := e.clientCtx.InterfaceRegistry.UnpackAny(res.Account, &acc); err != nil {
		return 0, err
	}

	nonce := acc.GetSequence()

	if !pending {
		return nonce, nil
	}

	// the account retriever doesn't include the uncommitted transactions on the nonce so we need to
	// to manually add them.
	pendingTxs, err := e.backend.PendingTransactions()
	if err != nil {
		logger.WithError(err).Errorln("fails to fetch pending transactions")
		return nonce, nil
	}

	// add the uncommitted txs to the nonce counter
	// only supports `MsgEthereumTx` style tx
	for _, tx := range pendingTxs {
		if tx == nil {
			continue
		}
		if len((*tx).GetMsgs()) != 1 {
			continue
		}
		msg, ok := (*tx).GetMsgs()[0].(*evmtypes.MsgEthereumTx)
		if !ok {
			continue
		}
		sender, err := msg.GetSender(e.chainIDEpoch)
		if err != nil {
			continue
		}
		if sender == accAddr {
			nonce++
		}
	}

	return nonce, nil
}<|MERGE_RESOLUTION|>--- conflicted
+++ resolved
@@ -517,11 +517,7 @@
 }
 
 // Call performs a raw contract call.
-<<<<<<< HEAD
 func (e *PublicAPI) Call(args rpctypes.TransactionArgs, blockNr rpctypes.BlockNumber, _ *rpctypes.StateOverride) (hexutil.Bytes, error) {
-=======
-func (e *PublicAPI) Call(args evmtypes.CallArgs, blockNr rpctypes.BlockNumber, _ *rpctypes.StateOverride) (hexutil.Bytes, error) {
->>>>>>> 8d51a70d
 	e.logger.Debugln("eth_call", "args", args.String(), "block number", blockNr)
 	data, err := e.doCall(args, blockNr)
 	if err != nil {
@@ -538,79 +534,9 @@
 // DoCall performs a simulated call operation through the evmtypes. It returns the
 // estimated gas used on the operation or an error if fails.
 func (e *PublicAPI) doCall(
-<<<<<<< HEAD
-	args rpctypes.TransactionArgs, blockNr rpctypes.BlockNumber, globalGasCap *big.Int,
-) (*sdk.SimulationResponse, error) {
-	// Set default gas & gas price if none were set
-	// Change this to uint64(math.MaxUint64 / 2) if gas cap can be configured
-	gas := uint64(ethermint.DefaultRPCGasLimit)
-	if args.Gas != nil {
-		gas = uint64(*args.Gas)
-	}
-	if globalGasCap != nil && globalGasCap.Uint64() < gas {
-		e.logger.Debugln("Caller gas above allowance, capping", "requested", gas, "cap", globalGasCap)
-		gas = globalGasCap.Uint64()
-	}
-
-	// Set gas price using default or parameter if passed in
-	gasPrice := new(big.Int).SetUint64(ethermint.DefaultGasPrice)
-	if args.GasPrice != nil {
-		gasPrice = args.GasPrice.ToInt()
-	}
-
-	// Set value for transaction
-	value := new(big.Int)
-	if args.Value != nil {
-		value = args.Value.ToInt()
-	}
-
-	// Set Data if provided
-	var data []byte
-	if args.Data != nil {
-		data = []byte(*args.Data)
-	}
-
-	var accessList *ethtypes.AccessList
-	if args.AccessList != nil {
-		accessList = args.AccessList
-	}
-
-	if args.From == nil {
-		args.From = &common.Address{}
-	}
-
-	includePending := blockNr == rpctypes.EthPendingBlockNumber
-	seq, err := getAccountNonce(e.clientCtx, e.backend, *args.From, includePending, e.logger)
-	if err != nil {
-		return nil, err
-	}
-
-	// Create new call message
-	msg := evmtypes.NewTx(e.chainIDEpoch, seq, args.To, value, gas, gasPrice, data, accessList)
-	msg.From = args.From.String()
-
-	// TODO: get from chain config
-	signer := ethtypes.LatestSignerForChainID(e.chainIDEpoch)
-	if err := msg.Sign(signer, e.clientCtx.Keyring); err != nil {
-		return nil, err
-	}
-
-	if err := msg.ValidateBasic(); err != nil {
-		return nil, err
-	}
-
-	// Create a TxBuilder
-	txBuilder, ok := e.clientCtx.TxConfig.NewTxBuilder().(authtx.ExtensionOptionsTxBuilder)
-	if !ok {
-		log.Panicln("clientCtx.TxConfig.NewTxBuilder returns unsupported builder")
-	}
-
-	option, err := codectypes.NewAnyWithValue(&evmtypes.ExtensionOptionsEthereumTx{})
-=======
 	args evmtypes.CallArgs, blockNr rpctypes.BlockNumber,
 ) (*evmtypes.MsgEthereumTxResponse, error) {
 	bz, err := json.Marshal(&args)
->>>>>>> 8d51a70d
 	if err != nil {
 		return nil, err
 	}
@@ -626,11 +552,7 @@
 //EstimateGas returns an estimate of gas usage for the given smart contract call.
 // It adds 1,000 gas to the returned value instead of using the gas adjustment
 // param from the SDK.
-<<<<<<< HEAD
-func (e *PublicAPI) EstimateGas(args rpctypes.TransactionArgs) (hexutil.Uint64, error) {
-=======
 func (e *PublicAPI) EstimateGas(args evmtypes.CallArgs) (hexutil.Uint64, error) {
->>>>>>> 8d51a70d
 	e.logger.Debugln("eth_estimateGas")
 
 	// From ContextWithHeight: if the provided height is 0,
@@ -1120,13 +1042,8 @@
 			input = args.Data
 		}
 
-<<<<<<< HEAD
 		TransactionArgs := rpctypes.TransactionArgs{
 			From:       args.From,
-=======
-		callArgs := evmtypes.CallArgs{
-			From:       &args.From, // From shouldn't be nil
->>>>>>> 8d51a70d
 			To:         args.To,
 			Gas:        args.Gas,
 			GasPrice:   args.GasPrice,
